from functools import partial, wraps

import torch

from torch.testing import floating_and_complex_types_and
from torch.testing._internal.common_utils import \
    (TestCase, run_tests, IS_SANDCASTLE, clone_input_helper)
from torch.testing._internal.common_methods_invocations import \
    (op_db)
from torch.testing._internal.common_device_type import \
    (instantiate_device_type_tests, ops, dtypes, onlyOnCPUAndCUDA, skipCUDAIfRocm, OpDTypes)
from torch.testing._internal.common_jit import JitCommonTestCase, check_against_reference
from torch.autograd.gradcheck import gradcheck, gradgradcheck

from torch.testing._internal.jit_metaprogramming_utils import create_script_fn, create_traced_fn, \
    check_alias_annotation
from torch.testing._internal.jit_utils import disable_autodiff_subgraph_inlining


# Tests that apply to all operators

class TestOpInfo(TestCase):
    exact_dtype = True

    # Verifies that ops have their unsupported dtypes
    #   registered correctly by testing that each claimed unsupported dtype
    #   throws a runtime error
    @skipCUDAIfRocm
    @onlyOnCPUAndCUDA
    @ops(op_db, dtypes=OpDTypes.unsupported)
    def test_unsupported_dtypes(self, device, dtype, op):
        # sample_inputs can have a function for generating the input that doesn't work for specified dtype
        # https://github.com/pytorch/pytorch/issues/49024
        with self.assertRaises(RuntimeError):
            samples = op.sample_inputs(device, dtype)
            if len(samples) == 0:
                self.skipTest("Skipped! No sample inputs!")

            # NOTE: only tests on first sample
            sample = samples[0]
            op(*sample.input, *sample.args, **sample.kwargs)

    # Verifies that ops have their supported dtypes
    #   registered correctly by testing that each claimed supported dtype
    #   does NOT throw a runtime error
    @skipCUDAIfRocm
    @onlyOnCPUAndCUDA
    @ops(op_db, dtypes=OpDTypes.supported)
    def test_supported_dtypes(self, device, dtype, op):
        samples = op.sample_inputs(device, dtype)
        if len(samples) == 0:
            self.skipTest("Skipped! No sample inputs!")

        # NOTE: only tests on first sample
        sample = samples[0]
        op(*sample.input, *sample.args, **sample.kwargs)


class TestGradients(TestCase):
    exact_dtype = True

    # Copies inputs to inplace operations to avoid inplace modifications
    #   to leaves requiring gradient
    def _get_safe_inplace(self, inplace_variant):
        @wraps(inplace_variant)
        def _fn(t, *args, **kwargs):
            return inplace_variant(t.clone(), *args, **kwargs)

        return _fn

    def _check_helper(self, device, dtype, op, variant, check):
        if variant is None:
            self.skipTest("Skipped! Variant not implemented.")
        if not op.supports_dtype(dtype, torch.device(device).type):
            self.skipTest(f"Skipped! {op.name} does not support dtype {str(dtype)}")

        samples = op.sample_inputs(device, dtype, requires_grad=True)
        for sample in samples:
            if sample.output_process_fn_grad is not None:
                out_fn = sample.output_process_fn_grad

                def variant_out_fn(*args, **kwargs):
                    return out_fn(variant(*args, **kwargs))
            else:
                variant_out_fn = variant
            partial_fn = partial(variant_out_fn, **sample.kwargs)
            if check == 'gradcheck':
                self.assertTrue(gradcheck(partial_fn, (*sample.input,) + sample.args,
                                          check_grad_dtypes=True))
            elif check == 'gradgradcheck':
                self.assertTrue(gradgradcheck(partial_fn, (*sample.input,) + sample.args,
                                              gen_non_contig_grad_outputs=False,
                                              check_grad_dtypes=True))
                self.assertTrue(gradgradcheck(partial_fn, (*sample.input,) + sample.args,
                                              gen_non_contig_grad_outputs=True,
                                              check_grad_dtypes=True))
            else:
                self.assertTrue(False, msg="Unknown check requested!")

    def _grad_test_helper(self, device, dtype, op, variant):
        return self._check_helper(device, dtype, op, variant, 'gradcheck')

    def _gradgrad_test_helper(self, device, dtype, op, variant):
        return self._check_helper(device, dtype, op, variant, 'gradgradcheck')

    def _skip_helper(self, op, dtype):
        if not op.test_complex_grad and dtype.is_complex:
            self.skipTest("Skipped! complex grad tests marked to skip.")

    # Tests that gradients are computed correctly
    @dtypes(torch.double, torch.cdouble)
    @ops(op_db)
    def test_fn_grad(self, device, dtype, op):
        self._skip_helper(op, dtype)
        self._grad_test_helper(device, dtype, op, op.get_op())

    # Method grad (and gradgrad, see below) tests are disabled since they're
    #   costly and redundant with function grad (and gradgad) tests
    # @dtypes(torch.double, torch.cdouble)
    # @ops(op_db)
    # def test_method_grad(self, device, dtype, op):
    #     self._skip_helper(op, dtype)
    #     self._grad_test_helper(device, dtype, op, op.get_method())

    @dtypes(torch.double, torch.cdouble)
    @ops(op_db)
    def test_inplace_grad(self, device, dtype, op):
        self._skip_helper(op, dtype)
        if not op.test_inplace_grad:
            self.skipTest("Skipped! Inplace gradcheck marked to skip.")
        self._grad_test_helper(device, dtype, op, self._get_safe_inplace(op.get_inplace()))

    # Test that gradients of gradients are computed correctly
    @dtypes(torch.double, torch.cdouble)
    @ops(op_db)
    def test_fn_gradgrad(self, device, dtype, op):
        self._skip_helper(op, dtype)
        self._gradgrad_test_helper(device, dtype, op, op.get_op())

    # Method gradgrad (and grad, see above) tests are disabled since they're
    #   costly and redundant with function gradgrad (and grad) tests
    # @dtypes(torch.double, torch.cdouble)
    # @ops(op_db)
    # def test_method_gradgrad(self, device, dtype, op):
    #     self._skip_helper(op, dtype)
    #     self._gradgrad_test_helper(device, dtype, op, op.get_method())

    @dtypes(torch.double, torch.cdouble)
    @ops(op_db)
    def test_inplace_gradgrad(self, device, dtype, op):
        self._skip_helper(op, dtype)
        if not op.test_inplace_grad:
            self.skipTest("Skipped! Inplace gradgradcheck marked to skip.")
        self._gradgrad_test_helper(device, dtype, op, self._get_safe_inplace(op.get_inplace()))


# Tests operators for consistency between JIT and eager, also checks
#   correctness of JIT specific alias schemas and intended
#   autodifferentiation behavior.
# Inherits from JitCommonTestCase instead of TestCase directly to share
#   functionality with original test_jit.py method operator tests
class TestCommon(JitCommonTestCase):
    exact_dtype = True

    # Compares variant's backward
    # NOTE: verifies it fails when the forward fails
    def check_variant_backward(self, input, forward_result, expected_grad, expected_exception):
        variant_exception_during_backwards = False
        try:
            forward_result.sum().backward()
            variant_grad = input.grad
            input.grad = None
        except Exception as e:
            if not expected_exception:
                self.fail("Unexpected exception during backwards!")
            variant_exception_during_backwards = True

        if expected_exception != variant_exception_during_backwards:
            self.fail("Unexpected success during backwards!")

        if not expected_exception:
            self.assertEqual(variant_grad, expected_grad)

    # Tests that the forward and backward passes of operations produce the
    #   same values for the cross-product of op variants (method, inplace)
    #   against eager's gold standard op function variant
    @ops(op_db)
    def test_variant_consistency_eager(self, device, dtype, op):
        samples = op.sample_inputs(device, dtype, requires_grad=True)
        if len(samples) == 0:
            self.skipTest("Skipped! No sample inputs!")

        for sample in samples:
            # Acquires variants to test
            method = op.get_method()
            inplace = op.get_inplace()
            variants = (v for v in (method, inplace) if v is not None)
            # Computes expected forward

            # below calls op's function variant
            expected_forward = op(*sample.input, *sample.args, **sample.kwargs)

            # Computes expected backward
            # NOTE: backward may fail for some dtypes
            exception_during_backwards = False
            expected_grad = None
            try:
                expected_forward.sum().backward()
                expected_grad = sample.input.grad
                sample.input.grad = None
            except Exception as e:
                exception_during_backwards = True

            # Test eager consistency
            for variant in variants:
                # Verifies that inplace operations that promote int->float fail
                #   on tensors with integer dtypes.
                if (variant is inplace and op.promotes_integers_to_float and
                        dtype in (torch.bool, torch.uint8, torch.int8, torch.int16, torch.int32, torch.int64)):
                    try:
                        variant_forward = variant(*(clone_input_helper(input) for input in sample.input),
                                                  *sample.args,
                                                  **sample.kwargs)
                    except Exception as e:
                        continue
                    self.fail("Inplace operation on integer tensor that should be promoted to float didn't fail!")
                # Compares variant's forward
                # Note: copy the tensor-type inputs when testing inplace operation
                variant_forward = variant(*(clone_input_helper(input) if variant is inplace else input
                                            for input in sample.input),
                                          *sample.args,
                                          **sample.kwargs)
                self.assertEqual(variant_forward, expected_forward)

                # Compares variant's backward
                if variant is not inplace or op.test_inplace_grad:
                    self.check_variant_backward(sample.input, variant_forward,
                                                expected_grad, exception_during_backwards)

    # Tests that the forward and backward passes of operations produce the
    #   same values for the cross-product of op variants (function, method, inplace)
    #   and runtimes (eager, traced, scripted).
    # TODO WARNING: inplace x {traced, scripted} not currently tested
    @ops(op_db)
    def test_variant_consistency_jit(self, device, dtype, op):
        samples = op.sample_inputs(device, dtype, requires_grad=True)
        if len(samples) == 0:
            self.skipTest("Skipped! No sample inputs!")

        for sample in samples:

            # Acquires variants to test
            func = op.get_op()
            method = op.get_method()
            inplace = op.get_inplace()
            variants = {
                'function': func, 'method': method,
                # TODO: inplace tests currently fail
                # 'inplace': inplace,
            }

            # Test traced and scripted consistency
            for func_type, variant in variants.items():
                if variant is None:
                    continue

                # Create accessor for script function variant
                name = op.name + '_' if func_type == 'inplace' else op.name

                # run with disable_autodiff_subgraph_inlining(True) to test
                #   autodiff support. Context manager forces the graph to contain
                #   DifferentiableGraph nodes if they are present
                with disable_autodiff_subgraph_inlining():
                    def fn(*inputs, **kwargs):
                        output = func(*inputs, **kwargs)
                        return op.output_func(output)

                    # bfloat16 grad doesn't work for some operators
                    dtypes_to_grad_check = floating_and_complex_types_and(torch.half) \
                        if op.skip_bfloat16_grad else floating_and_complex_types_and(torch.half, torch.bfloat16)

                    # Check scripted forward, grad, and grad grad
                    script_fn = create_script_fn(self, name, func_type, op.output_func)

                    check_against_reference(self,
                                            script_fn,
                                            fn,
                                            (*sample.input,) + sample.args,
                                            sample.kwargs,
                                            no_grad=(dtype not in dtypes_to_grad_check))

                    # Check traced forward, grad, and grad grad
                    traced_fn = create_traced_fn(self, variant)
                    check_against_reference(self,
                                            traced_fn,
                                            fn,
                                            (*sample.input,) + sample.args,
                                            sample.kwargs,
                                            no_grad=(dtype not in dtypes_to_grad_check))

                    # Check alias annotation schema for correctness (make
                    #   sure inputs that aren't supposed to be modified aren't)
                    # Note: only runs in float32 and int64 because schema isn't affected by dtype,
                    #   so running it on all dtypes is would be excessive
                    if dtype in [torch.float32, torch.int32]:
                        check_alias_annotation(name, (*sample.input,) + sample.args, sample.kwargs,
                                               func_type=func_type, aten_name=op.aten_name)

                    # Check autodifferentiation of nodes for traced and scripted graphs, only need to check once per sample
                    if dtype is torch.float32:
                        # Sandcastle doesn't fuse nodes
                        if IS_SANDCASTLE:
                            # fusible nodes are expected to be found in FusionGroups in the DifferentiableGraphs
                            nonfusible_nodes = op.autodiff_nonfusible_nodes + op.autodiff_fusible_nodes
                            fusible_nodes = []
                        else:
                            nonfusible_nodes = op.autodiff_nonfusible_nodes
                            fusible_nodes = op.autodiff_fusible_nodes

                        self.assertAutodiffNode(traced_fn.last_graph, op.assert_autodiffed, nonfusible_nodes, fusible_nodes)
                        self.assertAutodiffNode(script_fn.last_graph, op.assert_autodiffed, nonfusible_nodes, fusible_nodes)

    def compute_expected_output(self, device, dtype, op):
        """
        This is helper function which checks if the tensor operation
        supports out= and returns expected output and sample input
        used to compute output
        """
        if not op.supports_tensor_out:
            self.skipTest("Skipped! Operator %s does not support out=..." % op.name)

        samples = op.sample_inputs(device, dtype)
        if len(samples) == 0:
            self.skipTest("Skipped! No sample inputs!")

        # NOTE: only tests on first sample
        sample = samples[0]
        # call it normally to get the expected result
        expected = op(*sample.input, *sample.args, **sample.kwargs)
        return expected, sample

    @ops(op_db)
    def test_out(self, device, dtype, op):
        # Compute the expected output of op
        expected, sample = self.compute_expected_output(device, dtype, op)
        # call it with out=... and check we get the expected result
        out_kwargs = sample.kwargs.copy()
        out_kwargs['out'] = out = torch.empty_like(expected)
        op(*sample.input, *sample.args, **out_kwargs)
        self.assertEqual(expected, out)

    @ops(op_db)
    def test_out_empty_tensor(self, device, dtype, op):
<<<<<<< HEAD
        # Compute the expected output of op
        expected, sample = self.compute_expected_output(device, dtype, op)
        # call it with out=... and check we get the expected result
        out_kwargs = sample.kwargs.copy()
        empty_tensor = torch.tensor((0, 0), dtype=expected.dtype, device=expected.device)
        out_kwargs['out'] = out = torch.empty_like(empty_tensor)
=======
        if not op.supports_tensor_out:
            self.skipTest("Skipped! Operator %s does not support out=..." % op.name)

        samples = op.sample_inputs(device, dtype)
        if len(samples) == 0:
            self.skipTest("Skipped! No sample inputs!")

        # NOTE: only tests on first sample
        sample = samples[0]
        # call it normally to get the expected result
        expected = op(*sample.input, *sample.args, **sample.kwargs)
        # call it with out=... and check we get the expected result
        out_kwargs = sample.kwargs.copy()
        out_kwargs['out'] = out = torch.empty(0,0)
>>>>>>> ad13ee35
        op(*sample.input, *sample.args, **out_kwargs)
        # Verify if the empty out tensor is resized and restrided to whatever
        # striding is natural for the op to produce
        self.assertEqual(expected.shape, out.shape)
        self.assertEqual(expected, out)

    @ops(op_db)
    def test_out_different_shape(self, device, dtype, op):
<<<<<<< HEAD
        # Compute expected output of op
        expected, sample = self.compute_expected_output(device, dtype, op)
        # call it with out=... and check we get the expected result
        out_kwargs = sample.kwargs.copy()
        # Create tensor of random shape.
        tensor_of_diff_shape = torch.rand((2, 3),
                               dtype=expected.dtype, device=expected.device)

        # Create an empty tensor like tensor_of_diff_shape
        out_kwargs['out'] = out = torch.empty_like(tensor_of_diff_shape)
        # Verify that using a tensor shape of incorrrect size to out=
        # raises userwarning.
        self.assertWarnsRegex(UserWarning,
                            'An output with one or more elements was resized',
                            lambda: op(*sample.input, *sample.args, **out_kwargs))
=======
        if not op.supports_tensor_out:
            self.skipTest("Skipped! Operator %s does not support out=..." % op.name)

        samples = op.sample_inputs(device, dtype)
        if len(samples) == 0:
            self.skipTest("Skipped! No sample inputs!")

        # NOTE: only tests on first sample
        sample = samples[0]
        # call it normally to get the expected result
        expected = op(*sample.input, *sample.args, **sample.kwargs)
        # call it with out=... and check we get the expected result
        out_kwargs = sample.kwargs.copy()
        out_kwargs['out'] = out = torch.empty(2,3)
        op(*sample.input, *sample.args, **out_kwargs)
>>>>>>> ad13ee35
        # Verify if the out tensor is resized and restrided to whatever
        # striding is natural for the op to produce
        self.assertEqual(expected.shape, out.shape)
        self.assertEqual(expected, out)

    @ops(op_db)
<<<<<<< HEAD
    def test_out_inplace(self, device, dtype, op):
        # Compute expected output of op
        expected, sample = self.compute_expected_output(device, dtype, op)
        *inp, = sample.input
        # call it with out=... and check we get the expected result
        out_kwargs = sample.kwargs.copy()
        out_kwargs['out'] = out = inp[0]
        op(*inp, *sample.args, **out_kwargs)
        # Verify if the out tensor is resized and restrided to whatever
        # striding is natural for the op to produce
        self.assertEqual(out, inp[0])
        self.assertEqual(expected.dtype, out.dtype)
        self.assertEqual(expected.device, out.device)
        self.assertEqual(expected, out)
=======
    def test_out_NaN(self, device, dtype, op):
        print(device, dtype)
        if not op.supports_tensor_out:
            self.skipTest("Skipped! Operator %s does not support out=..." % op.name)

        samples = op.sample_inputs(device, dtype)
        if len(samples) == 0:
            self.skipTest("Skipped! No sample inputs!")

        # NOTE: only tests on first sample
        sample = samples[0]
        # call it normally to get the expected result
        expected = op(*sample.input, *sample.args, **sample.kwargs)
        # call it with out=... and check we get the expected result
        out_kwargs = sample.kwargs.copy()
        out_kwargs['out'] = out = torch.ones(expected.shape) * torch.tensor(float('nan'))
        op(*sample.input, *sample.args, **out_kwargs)
        # Verify if the out tensor is resized and restrided to whatever
        # striding is natural for the op to produce
        self.assertEqual(expected.shape, out.shape)
        self.assertEqual(expected, out)

>>>>>>> ad13ee35

instantiate_device_type_tests(TestOpInfo, globals())
instantiate_device_type_tests(TestGradients, globals())
instantiate_device_type_tests(TestCommon, globals())

if __name__ == '__main__':
    run_tests()<|MERGE_RESOLUTION|>--- conflicted
+++ resolved
@@ -322,7 +322,7 @@
 
     def compute_expected_output(self, device, dtype, op):
         """
-        This is helper function which checks if the tensor operation
+        Helper function which checks if the tensor operation
         supports out= and returns expected output and sample input
         used to compute output
         """
@@ -341,87 +341,46 @@
 
     @ops(op_db)
     def test_out(self, device, dtype, op):
-        # Compute the expected output of op
+        # Compute expected output of op
         expected, sample = self.compute_expected_output(device, dtype, op)
         # call it with out=... and check we get the expected result
         out_kwargs = sample.kwargs.copy()
         out_kwargs['out'] = out = torch.empty_like(expected)
         op(*sample.input, *sample.args, **out_kwargs)
-        self.assertEqual(expected, out)
+        self.assertEqual(expected, out, exact_device=True)
 
     @ops(op_db)
     def test_out_empty_tensor(self, device, dtype, op):
-<<<<<<< HEAD
-        # Compute the expected output of op
-        expected, sample = self.compute_expected_output(device, dtype, op)
-        # call it with out=... and check we get the expected result
-        out_kwargs = sample.kwargs.copy()
-        empty_tensor = torch.tensor((0, 0), dtype=expected.dtype, device=expected.device)
-        out_kwargs['out'] = out = torch.empty_like(empty_tensor)
-=======
-        if not op.supports_tensor_out:
-            self.skipTest("Skipped! Operator %s does not support out=..." % op.name)
-
-        samples = op.sample_inputs(device, dtype)
-        if len(samples) == 0:
-            self.skipTest("Skipped! No sample inputs!")
-
-        # NOTE: only tests on first sample
-        sample = samples[0]
-        # call it normally to get the expected result
-        expected = op(*sample.input, *sample.args, **sample.kwargs)
-        # call it with out=... and check we get the expected result
-        out_kwargs = sample.kwargs.copy()
-        out_kwargs['out'] = out = torch.empty(0,0)
->>>>>>> ad13ee35
-        op(*sample.input, *sample.args, **out_kwargs)
-        # Verify if the empty out tensor is resized and restrided to whatever
-        # striding is natural for the op to produce
-        self.assertEqual(expected.shape, out.shape)
-        self.assertEqual(expected, out)
-
-    @ops(op_db)
-    def test_out_different_shape(self, device, dtype, op):
-<<<<<<< HEAD
         # Compute expected output of op
         expected, sample = self.compute_expected_output(device, dtype, op)
         # call it with out=... and check we get the expected result
         out_kwargs = sample.kwargs.copy()
-        # Create tensor of random shape.
-        tensor_of_diff_shape = torch.rand((2, 3),
-                               dtype=expected.dtype, device=expected.device)
-
-        # Create an empty tensor like tensor_of_diff_shape
-        out_kwargs['out'] = out = torch.empty_like(tensor_of_diff_shape)
+        out_kwargs['out'] = out = torch.empty(0,0, dtype=expected.dtype, device=expected.device)
+        op(*sample.input, *sample.args, **out_kwargs)
+        # Verify if the empty out tensor is resized and restrided to whatever
+        # striding is natural for the op to produce
+        self.assertEqual(expected, out, exact_device=True)
+
+    @ops(op_db)
+    def test_out_different_shape(self, device, dtype, op):
+        # Compute expected output of op
+        expected, sample = self.compute_expected_output(device, dtype, op)
+        # call it with out=... and check we get the expected result
+        out_kwargs = sample.kwargs.copy()
+        # Create an empty tensor of different shape than
+        # the expected tensor
+        x,y = expected.shape[0], expected.shape[1]
+        out_kwargs['out'] = out = torch.empty((x+1,y+1), dtype=expected.dtype, device=expected.device)
         # Verify that using a tensor shape of incorrrect size to out=
         # raises userwarning.
         self.assertWarnsRegex(UserWarning,
                             'An output with one or more elements was resized',
                             lambda: op(*sample.input, *sample.args, **out_kwargs))
-=======
-        if not op.supports_tensor_out:
-            self.skipTest("Skipped! Operator %s does not support out=..." % op.name)
-
-        samples = op.sample_inputs(device, dtype)
-        if len(samples) == 0:
-            self.skipTest("Skipped! No sample inputs!")
-
-        # NOTE: only tests on first sample
-        sample = samples[0]
-        # call it normally to get the expected result
-        expected = op(*sample.input, *sample.args, **sample.kwargs)
-        # call it with out=... and check we get the expected result
-        out_kwargs = sample.kwargs.copy()
-        out_kwargs['out'] = out = torch.empty(2,3)
-        op(*sample.input, *sample.args, **out_kwargs)
->>>>>>> ad13ee35
         # Verify if the out tensor is resized and restrided to whatever
         # striding is natural for the op to produce
-        self.assertEqual(expected.shape, out.shape)
-        self.assertEqual(expected, out)
-
-    @ops(op_db)
-<<<<<<< HEAD
+        self.assertEqual(expected, out, exact_device=True)
+
+    @ops(op_db)
     def test_out_inplace(self, device, dtype, op):
         # Compute expected output of op
         expected, sample = self.compute_expected_output(device, dtype, op)
@@ -432,34 +391,8 @@
         op(*inp, *sample.args, **out_kwargs)
         # Verify if the out tensor is resized and restrided to whatever
         # striding is natural for the op to produce
-        self.assertEqual(out, inp[0])
-        self.assertEqual(expected.dtype, out.dtype)
-        self.assertEqual(expected.device, out.device)
-        self.assertEqual(expected, out)
-=======
-    def test_out_NaN(self, device, dtype, op):
-        print(device, dtype)
-        if not op.supports_tensor_out:
-            self.skipTest("Skipped! Operator %s does not support out=..." % op.name)
-
-        samples = op.sample_inputs(device, dtype)
-        if len(samples) == 0:
-            self.skipTest("Skipped! No sample inputs!")
-
-        # NOTE: only tests on first sample
-        sample = samples[0]
-        # call it normally to get the expected result
-        expected = op(*sample.input, *sample.args, **sample.kwargs)
-        # call it with out=... and check we get the expected result
-        out_kwargs = sample.kwargs.copy()
-        out_kwargs['out'] = out = torch.ones(expected.shape) * torch.tensor(float('nan'))
-        op(*sample.input, *sample.args, **out_kwargs)
-        # Verify if the out tensor is resized and restrided to whatever
-        # striding is natural for the op to produce
-        self.assertEqual(expected.shape, out.shape)
-        self.assertEqual(expected, out)
-
->>>>>>> ad13ee35
+        self.assertEqual(out, inp[0], exact_device=True)
+        self.assertEqual(expected, out, exact_device=True)
 
 instantiate_device_type_tests(TestOpInfo, globals())
 instantiate_device_type_tests(TestGradients, globals())
