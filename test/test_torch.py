--- conflicted
+++ resolved
@@ -36,11 +36,7 @@
     skipCUDAVersionIn,
     onlyCUDA, onlyCPU,
     dtypes, dtypesIfCUDA, dtypesIfCPU, deviceCountAtLeast,
-<<<<<<< HEAD
-    skipCPUIfNoLapack, skipMeta,
-=======
     skipMeta,
->>>>>>> 9f77456f
     PYTORCH_CUDA_MEMCHECK, largeTensorTest, onlyOnCPUAndCUDA,
     expectedAlertNondeterministic)
 from typing import Dict, List
@@ -3638,24 +3634,6 @@
                 _test_in_place_broadcastable(small2, small_expanded, large_expanded)
                 _test_in_place_broadcastable(small2, small, large)
 
-<<<<<<< HEAD
-    # Ensures that index_put throws nondeterministic alerts in the correct cases
-    @onlyOnCPUAndCUDA
-    @dtypes(torch.double)
-    def test_index_put_nondeterministic_alert(self, device, dtype):
-        @expectedAlertNondeterministic('index_put_ with accumulate=False')
-        def test_func(slf, device, op_call):
-            S = 10
-            a = torch.randn(S, dtype=dtype, device=device)
-            indices = (torch.tensor([0, 0], device=device), )
-            values = torch.tensor([0, 1], dtype=dtype, device=device)
-            op_call(a, indices, values, accumulate=False)
-
-        test_func(self, device, lambda *args, **kwargs: torch.index_put(*args, **kwargs))
-        test_func(self, device, lambda *args, **kwargs: args[0].index_put(*args[1:], **kwargs))
-        test_func(self, device, lambda *args, **kwargs: torch.index_put_(*args, **kwargs))
-        test_func(self, device, lambda *args, **kwargs: args[0].index_put_(*args[1:], **kwargs))
-=======
     @unittest.skipIf(IS_FBCODE and IS_REMOTE_GPU, "cublas runtime error")
     @onlyCUDA
     @wrapDeterministicFlagAPITest
@@ -4063,7 +4041,6 @@
 
         test_func(torch.bincount)
         test_func(torch.Tensor.bincount)
->>>>>>> 9f77456f
 
     # Ensures that kthvalue throws nondeterministic alerts in the correct cases
     @dtypes(torch.double)
@@ -7755,10 +7732,6 @@
         lambda t, d: [_number(0.5, 3, t), _number(0.4, 2, t), _medium_2d(t, d), _medium_2d(t, d)], 1e-1, 1e-1, 1e-4,
         torch.testing.get_all_fp_dtypes(include_bfloat16=AMPERE_OR_ROCM), _cpu_types, True,
         [tf32_on_and_off(0.01), _wrap_warn_once("This overload of addmm_? is deprecated")]),
-<<<<<<< HEAD
-    ('atan2', '', _medium_2d, lambda t, d: [_medium_2d(t, d)], 1e-2, 1e-5, 1e-5, _types, _types_no_half),
-=======
->>>>>>> 9f77456f
     ('fmod', 'value', _small_3d, lambda t, d: [3], 1e-3),
     ('fmod', 'tensor', _small_3d, lambda t, d: [_small_3d(t, d, has_zeros=False)], 1e-3),
     ('chunk', '', _medium_2d, lambda t, d: [4], 1e-5, 1e-5, 1e-5, _types, _cpu_types, False),
@@ -7933,22 +7906,6 @@
         lambda t, d: torch.pow(2, torch.arange(3, 7).to(dtype=_convert_t(t, d), device=d)),
         lambda t, d: [2],
         1e-3, 1e-5, 1e-3, _signed_types, _cpu_types, False),
-<<<<<<< HEAD
-    # lapack tests
-    ('qr', 'square', _small_2d, lambda t, d: [],
-        1e-5, 1e-5, 3e-4, _float_types_no_half, _cpu_types, False, [skipCUDAIfNoMagma]),
-    ('qr', 'skinny', _new_t((3, 4)), lambda t, d: [],
-        1e-5, 1e-5, 3e-4, _float_types_no_half, _cpu_types, False, [skipCUDAIfNoMagma]),
-    ('qr', 'fat', _new_t((4, 3)), lambda t, d: [],
-        1e-5, 1e-5, 3e-4, _float_types_no_half, _cpu_types, False, [skipCUDAIfNoMagma]),
-    ('qr', 'big', _large_2d, lambda t, d: [],
-        1e-5, 1e-5, 3e-4, _float_types_no_half, _cpu_types, False, [skipCUDAIfNoMagma]),
-    ('geqrf', '', _new_t((20, 20)), lambda t, d: [],
-        1e-5, 1e-5, 3e-4, _float_types_no_half, _cpu_types, False, [skipCUDAIfNoMagma, skipCPUIfNoLapack]),
-    ('eig', 'with_eigvec', _new_t((10, 10)), lambda t, d: [True],
-        1e-5, 1e-5, 1e-5, _float_types_no_half, _cpu_types, False, [skipCUDAIfNoMagma, onlyOnCPUAndCUDA]),
-=======
->>>>>>> 9f77456f
 ]
 
 # Creates and decorates a generic test and adds it to the class.
