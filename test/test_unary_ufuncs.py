# Owner(s): ["module: tests"]

import torch
import numpy as np

import math
from itertools import product, chain
from numbers import Number
import random
import unittest

from torch._six import inf, nan
from torch.testing._internal.common_utils import (
    TestCase, run_tests, torch_to_numpy_dtype_dict, numpy_to_torch_dtype_dict,
    suppress_warnings, TEST_SCIPY, slowTest, skipIfNoSciPy, IS_WINDOWS, gradcheck)
from torch.testing._internal.common_methods_invocations import (
    unary_ufuncs, _NOTHING)
from torch.testing._internal.common_device_type import (
    instantiate_device_type_tests, ops, dtypes, onlyCPU, onlyNativeDeviceTypes,
<<<<<<< HEAD
    onlyCUDA, dtypesIfCUDA, precisionOverride, dtypesIfCPU,
    OpDTypes)
=======
    onlyCUDA, dtypesIfCUDA, precisionOverride, skipCUDAIfRocm, dtypesIfCPU)
>>>>>>> a5cb0d6b
from torch.testing import make_tensor
from torch.testing._internal.common_dtype import (
    floating_types_and, all_types_and_complex_and, integral_types_and, get_all_math_dtypes,
    complex_types, all_types_and, floating_and_complex_types_and
)

if TEST_SCIPY:
    import scipy

# Refer [scipy reference filter]
# Filter operators for which the reference function
# is available in the current environment (for reference_numerics tests).
reference_filtered_ops = list(filter(lambda op: op.ref is not _NOTHING, unary_ufuncs))

# Tests for unary "universal functions (ufuncs)" that accept a single
# tensor and have common properties like:
#   - they are elementwise functions
#   - the input shape is the output shape
#   - they typically have method and inplace variants
#   - they typically support the out kwarg
#   - they typically have NumPy or SciPy references

# See NumPy's universal function documentation
# (https://numpy.org/doc/1.18/reference/ufuncs.html) for more details
# about the concept of ufuncs.

# Functions tested here:
#

# Interesting values and extremal values for different dtypes
_unsigned_int_vals = (0, 1, 55, 127)
_int_vals = (0, -1, 1, -55, 55, -127, 127, -128, 128)
_large_int_vals = (-1113, 1113, -10701, 10701)
_float_vals = (0.,
               -.001, .001,
               -.25, .25,
               -1., 1.,
               -math.pi / 2, math.pi / 2,
               -math.pi + .00001, math.pi - .00001,
               -math.pi, math.pi,
               -math.pi - .00001, math.pi + .00001)
_large_float16_vals = (-501, 501,
                       -1001.2, 1001.2,
                       -13437.7, 13437.7)
_large_float_vals = _large_float16_vals + (-4988429.2, 4988429.2, -1e20, 1e20)
_float_extremals = (float('inf'), float('-inf'), float('nan'))
_medium_length = 812
_large_size = (1029, 917)


# Replace values satisfying condition with a safe value. This is used to block
# out values the could cause singularity like tan(pi/2)
def replace_values_in_tensor(tensor, condition, safe_value):
    mask = condition(tensor)
    tensor.masked_fill_(mask, safe_value)


# Returns generator of tensors of different sizes filled with values in domain
# and with intested region filled with `vals`. This will help test different code
# paths for the given vals
# `filter_` can be either None or a tuple of (condition, safe_value). When not None
# values satisfying `condition`` will be replaced with `safe_value` in the generated
# tensor. This is useful to avoid singularities when generating inputs for tests, such
# as tan(pi/2)
def generate_tensors_from_vals(vals, device, dtype, domain, filter_):
    offset = 63

    assert _large_size[1] > (_medium_length + offset)  # large tensor should be large enough
    assert len(vals) < _medium_length  # medium tensor should contain all vals
    assert _medium_length % 4 == 0  # ensure vectorized code coverage

    if not dtype.is_complex:
        # Filter values based on Operators domain.
        # Note: Complex numbers don't belong to ordered field,
        #       so we don't filter for them.
        if domain[0] is not None:
            vals = list(filter(lambda x: x >= domain[0], vals))
        if domain[1] is not None:
            vals = list(filter(lambda x: x < domain[1], vals))

    if filter_ is not None:
        condition, safe_value = filter_

    # Constructs the large tensor containing vals
    large_tensor = make_tensor(_large_size, device=device, dtype=dtype, low=domain[0], high=domain[1])

    # Inserts the vals at an odd place
    large_tensor[57][offset:offset + len(vals)] = torch.tensor(vals, device=device, dtype=dtype)

    if filter_ is not None:
        replace_values_in_tensor(large_tensor, condition, safe_value)

    # Takes a medium sized copy of the large tensor containing vals
    medium_tensor = large_tensor[57][offset:offset + _medium_length]

    if filter_ is not None:
        replace_values_in_tensor(medium_tensor, condition, safe_value)

    # Constructs scalar tensors
    scalar_tensors = (t.squeeze() for t in torch.split(medium_tensor, 1))

    # Tensors with no elements
    empty_sizes = ((0,), (0, 3, 3), (1, 0, 5), (6, 0, 0, 0), (3, 0, 1, 0))
    empty_tensors = (torch.empty(size, device=device, dtype=dtype) for size in empty_sizes)

    return chain(empty_tensors, scalar_tensors, (medium_tensor,), (large_tensor,))


# [Note generate_numeric_tensors, generate_numeric_tensors_hard,
#  and generate_numeric_tensors_extremal]
#
# Returns an iterable of contiguous tensors with the same storage on the requested
#   device and with the requested dtype.
#
# This function is intended to test the non-vectorized and vectorized code
#   paths of unary functions, as well as their handling of odd tensor
#   sizes (like zero-dim tensors and tensors with zero elements).
#
# The iterable will include an empty tensor, tensors with no elements,
#   zero dim (scalar) tensors, small 1D tensors, a medium 1D tensor, and
#   a large 2D tensor.
#
# These tensors will include interesting values. The generate_numeric_tensors_hard
#   tests larger values (>500) and generate_numeric_tensors_extremal tests extremal
#   values like -inf, inf, and nan.
#
# The randomly generated values can be restricted by the domain
#   argument.
def generate_numeric_tensors(device, dtype, *,
                             domain=(None, None),
                             filter_=None):
    # Special-cases bool
    if dtype is torch.bool:
        tensors = (torch.empty(0, device=device, dtype=torch.bool),
                   torch.tensor(True, device=device),
                   torch.tensor(False, device=device),
                   torch.tensor((True, False), device=device),
                   make_tensor((_medium_length,), device=device, dtype=dtype, low=None, high=None),
                   make_tensor(_large_size, device=device, dtype=dtype, low=None, high=None))
        return tensors

    # Acquires dtype-specific vals
    if dtype.is_floating_point or dtype.is_complex:
        vals = _float_vals

        # Converts float -> complex vals if dtype is complex
        if dtype.is_complex:
            vals = tuple(complex(x, y) for x, y in product(vals, vals))
    elif dtype is torch.uint8:
        vals = _unsigned_int_vals
    else:  # dtypes is a signed integer type
        assert dtype in (torch.int8, torch.int16, torch.int32, torch.int64)
        vals = _int_vals

    return generate_tensors_from_vals(vals, device, dtype, domain, filter_)


def generate_numeric_tensors_hard(device, dtype, *,
                                  domain=(None, None),
                                  filter_=None):
    is_signed_integral = dtype in (torch.int8, torch.int16, torch.int32, torch.int64)
    if not (dtype.is_floating_point or dtype.is_complex or is_signed_integral):
        return ()

    if dtype.is_floating_point:
        if dtype is torch.float16:
            # float16 has smaller range.
            vals = _large_float16_vals
        else:
            vals = _large_float_vals
    elif dtype.is_complex:
        vals = tuple(complex(x, y) for x, y in chain(product(_large_float_vals, _large_float_vals),
                                                     product(_float_vals, _large_float_vals),
                                                     product(_large_float_vals, _float_vals)))
    else:
        vals = _large_int_vals

    return generate_tensors_from_vals(vals, device, dtype, domain, filter_)


def generate_numeric_tensors_extremal(device, dtype, *,
                                      domain=(None, None),
                                      filter_=None):
    if not (dtype.is_floating_point or dtype.is_complex):
        return ()

    vals = []
    if dtype.is_floating_point:
        vals = _float_extremals
    elif dtype.is_complex:
        vals = tuple(complex(x, y) for x, y in chain(product(_float_extremals, _float_extremals),
                                                     product(_float_vals, _float_extremals),
                                                     product(_float_extremals, _float_vals)))

    return generate_tensors_from_vals(vals, device, dtype, domain, filter_)


# TODO: port test_unary_out_op_mem_overlap
# TODO: add test for inplace variants erroring on broadcasted inputs
class TestUnaryUfuncs(TestCase):
    exact_dtype = True

    @ops([_fn for _fn in unary_ufuncs if _fn.domain != (None, None)],
         allowed_dtypes=floating_types_and(torch.bfloat16, torch.half))
    def test_float_domains(self, device, dtype, op):
        eps = (1e-5, 1e-3, 1e-1, 1, 2, 10, 20, 50, 100)

        low, high = op.domain
        # NOTE: the following two loops are separated for readability
        if low is not None:
            low_tensor = torch.tensor(low, device=device, dtype=dtype)
            for epsilon in eps:
                lower_tensor = low_tensor - epsilon

                # Skips the test if the difference is not representable,
                #   which can occur if, for example, the difference is small
                #   and the dtype is imprecise (like bfloat16 is)
                if lower_tensor.item() == low_tensor.item():
                    continue

                result = op(lower_tensor)
                self.assertEqual(result.item(), float('nan'),
                                 msg=("input of {0} outside lower domain boundary"
                                      " {1} produced {2}, not nan!").format(lower_tensor.item(),
                                                                            low,
                                                                            result.item()))

        if high is not None:
            high_tensor = torch.tensor(high, device=device, dtype=dtype)
            for epsilon in eps:
                higher_tensor = high_tensor + epsilon

                # See above comment
                if higher_tensor.item() == high_tensor.item():
                    continue

                result = op(higher_tensor)
                self.assertEqual(result.item(), float('nan'),
                                 msg=("input of {0} outside upper domain boundary"
                                      " {1} produced {2}, not nan!").format(higher_tensor.item(),
                                                                            high,
                                                                            result.item()))

    # Helper for comparing torch tensors and numpy arrays
    # TODO: should this or assertEqual also validate that strides are equal?
    def assertEqualHelper(self, actual, expected, msg, *, dtype, exact_dtype=True, **kwargs):
        assert isinstance(actual, torch.Tensor)

        # Some NumPy functions return scalars, not arrays
        if isinstance(expected, Number):
            self.assertEqual(actual.item(), expected, msg, **kwargs)
        elif isinstance(expected, np.ndarray):
            # Handles exact dtype comparisons between arrays and tensors
            if exact_dtype:
                if actual.dtype is torch.bfloat16 or expected.dtype != torch_to_numpy_dtype_dict[actual.dtype]:
                    # Allows array dtype to be float32 when comparing with bfloat16 tensors
                    #   since NumPy doesn't support the bfloat16 dtype
                    # Also ops like scipy.special.erf, scipy.special.erfc, etc, promote float16
                    # to float32
                    if expected.dtype == np.float32:
                        assert actual.dtype in (torch.float16, torch.bfloat16, torch.float32)
                    elif expected.dtype == np.float64:
                        assert actual.dtype in (torch.float16, torch.bfloat16, torch.float32, torch.float64)
                    else:
                        self.fail("Expected dtype {0} but got {1}!".format(
                            expected.dtype, actual.dtype))

            self.assertEqual(actual,
                             torch.from_numpy(expected).to(actual.dtype),
                             msg,
                             exact_device=False,
                             **kwargs)
        else:
            self.assertEqual(actual, expected, msg, exact_device=False, **kwargs)

    # Tests that the function and its (array-accepting) reference produce the same
    #   values on given tensors
    def _test_reference_numerics(self, dtype, op, tensors, equal_nan=True):
        def _helper_reference_numerics(expected, actual, msg, exact_dtype, equal_nan=True):
            if not torch.can_cast(numpy_to_torch_dtype_dict[expected.dtype.type], dtype):
                exact_dtype = False

            if dtype in [torch.uint8, torch.int8, torch.bool]:
                # NOTE: For these dtypes, PyTorch computes in the default scalar type (float)
                # while NumPy computes in float16
                self.assertEqualHelper(actual, expected, msg, dtype=dtype,
                                       exact_dtype=exact_dtype, rtol=1e-3, atol=1e-2)
            elif dtype is torch.bfloat16:
                # Ref: https://github.com/pytorch/pytorch/blob/master/torch/testing/_internal/common_utils.py#L1149
                self.assertEqualHelper(actual, expected, msg, dtype=dtype,
                                       exact_dtype=exact_dtype, rtol=16e-3, atol=1e-5)
            else:
                self.assertEqualHelper(actual, expected, msg, dtype=dtype, equal_nan=equal_nan, exact_dtype=exact_dtype)

        for t in tensors:
            torch_kwargs, numpy_kwargs = op.sample_kwargs(t.device, dtype, t)
            if dtype is torch.bfloat16:
                a = t.cpu().to(torch.float32).numpy()
            else:
                a = t.cpu().numpy()

            actual = op(t, **torch_kwargs)
            expected = op.ref(a, **numpy_kwargs)

            # Crafts a custom error message for smaller, printable tensors
            if t.numel() < 10:
                msg = ("Failed to produce expected results! Input tensor was"
                       " {0}, torch result is {1}, and reference result is"
                       " {2}.").format(t, actual, expected)
            else:
                msg = None

            exact_dtype = True
            if isinstance(actual, torch.Tensor):
                _helper_reference_numerics(expected, actual, msg, exact_dtype, equal_nan)
            else:
                for x, y in zip(expected, actual):
                    # testing multi-outputs results
                    _helper_reference_numerics(x, y, msg, exact_dtype, equal_nan)

    # Tests that the function and its (array-accepting) reference produce the same
    #   values on a range of tensors, including empty tensors, scalar tensors,
    #   1D tensors and a large 2D tensor with interesting and extremal values
    #   and noncontiguities.
    @suppress_warnings
    @ops(reference_filtered_ops)
    def test_reference_numerics_normal(self, device, dtype, op):
        tensors = generate_numeric_tensors(device, dtype,
                                           domain=op.domain,
                                           filter_=op.reference_numerics_filter)
        self._test_reference_numerics(dtype, op, tensors)

    @suppress_warnings
    @ops(reference_filtered_ops, allowed_dtypes=floating_and_complex_types_and(
        torch.bfloat16, torch.half, torch.int8, torch.int16, torch.int32, torch.int64
    ))
    def test_reference_numerics_hard(self, device, dtype, op):
        if not op.handles_large_floats:
            raise self.skipTest("This op does not handle large values")

        tensors = generate_numeric_tensors_hard(device, dtype,
                                                domain=op.domain)
        self._test_reference_numerics(dtype, op, tensors)

    @suppress_warnings
    @ops(reference_filtered_ops,
         allowed_dtypes=floating_and_complex_types_and(torch.bfloat16, torch.half))
    def test_reference_numerics_extremal(self, device, dtype, op):
        handles_extremals = (op.handles_complex_extremals if
                             dtype in (torch.cfloat, torch.cdouble) else op.handles_extremals)
        if not handles_extremals:
            raise self.skipTest("This op does not handle extremal values")

        tensors = generate_numeric_tensors_extremal(device, dtype,
                                                    domain=op.domain)

        self._test_reference_numerics(dtype, op, tensors)

    # Tests for testing (non)contiguity consistency

    @ops(unary_ufuncs)
    def test_contig_vs_every_other(self, device, dtype, op):
        contig = make_tensor((1026,), device=device, dtype=dtype,
                             low=op.domain[0], high=op.domain[1])
        non_contig = contig[::2]

        self.assertTrue(contig.is_contiguous())
        self.assertFalse(non_contig.is_contiguous())

        torch_kwargs, _ = op.sample_kwargs(device, dtype, non_contig)
        self.assertEqual(op(contig, **torch_kwargs)[::2], op(non_contig, **torch_kwargs))

    @ops(unary_ufuncs)
    def test_contig_vs_transposed(self, device, dtype, op):
        contig = make_tensor((789, 357), device=device, dtype=dtype,
                             low=op.domain[0], high=op.domain[1])
        non_contig = contig.T

        self.assertTrue(contig.is_contiguous())
        self.assertFalse(non_contig.is_contiguous())

        torch_kwargs, _ = op.sample_kwargs(device, dtype, contig)
        self.assertEqual(op(contig, **torch_kwargs).T, op(non_contig, **torch_kwargs))

    @ops(unary_ufuncs)
    def test_non_contig(self, device, dtype, op):
        shapes = [(5, 7), (1024,)]
        for shape in shapes:
            contig = make_tensor(shape, dtype=dtype, device=device,
                                 low=op.domain[0], high=op.domain[1])
            non_contig = torch.empty(shape + (2,), device=device, dtype=dtype)[..., 0]
            non_contig.copy_(contig)

            self.assertTrue(contig.is_contiguous())
            self.assertFalse(non_contig.is_contiguous())

            torch_kwargs, _ = op.sample_kwargs(device, dtype, contig)
            self.assertEqual(op(contig, **torch_kwargs), op(non_contig, **torch_kwargs))

    @ops(unary_ufuncs)
    def test_non_contig_index(self, device, dtype, op):
        contig = make_tensor((2, 2, 1, 2), dtype=dtype, device=device,
                             low=op.domain[0], high=op.domain[1])
        non_contig = contig[:, 1, ...]
        contig = non_contig.contiguous()

        self.assertTrue(contig.is_contiguous())
        self.assertFalse(non_contig.is_contiguous())

        torch_kwargs, _ = op.sample_kwargs(device, dtype, contig)
        self.assertEqual(op(contig, **torch_kwargs), op(non_contig, **torch_kwargs))

    @ops(unary_ufuncs)
    def test_non_contig_expand(self, device, dtype, op):
        shapes = [(1, 3), (1, 7), (5, 7)]
        for shape in shapes:
            contig = make_tensor(shape, dtype=dtype, device=device,
                                 low=op.domain[0], high=op.domain[1])
            non_contig = contig.clone().expand(3, -1, -1)

            self.assertTrue(contig.is_contiguous())
            self.assertFalse(non_contig.is_contiguous())

            torch_kwargs, _ = op.sample_kwargs(device, dtype, contig)
            contig = op(contig, **torch_kwargs)
            non_contig = op(non_contig, **torch_kwargs)
            for i in range(3):
                self.assertEqual(contig, non_contig[i],
                                 msg='non-contiguous expand[' + str(i) + ']')

    @ops(unary_ufuncs)
    def test_contig_size1(self, device, dtype, op):
        contig = make_tensor((5, 100), dtype=dtype, device=device,
                             low=op.domain[0], high=op.domain[1])
        contig = contig[:1, :50]
        contig2 = torch.empty(contig.size(), device=device, dtype=dtype)
        contig2.copy_(contig)

        self.assertTrue(contig.is_contiguous())
        self.assertTrue(contig2.is_contiguous())

        torch_kwargs, _ = op.sample_kwargs(device, dtype, contig)
        self.assertEqual(op(contig, **torch_kwargs), op(contig2, **torch_kwargs))

    @ops(unary_ufuncs)
    def test_contig_size1_large_dim(self, device, dtype, op):
        contig = make_tensor((5, 2, 3, 1, 4, 5, 3, 2, 1, 2, 3, 4), dtype=dtype, device=device,
                             low=op.domain[0], high=op.domain[1])
        contig = contig[:1, :, :, :, :, :, :, :, :, :, :, :]
        contig2 = torch.empty(contig.size(), device=device, dtype=dtype)
        contig2.copy_(contig)

        self.assertTrue(contig.is_contiguous())
        self.assertTrue(contig2.is_contiguous())

        torch_kwargs, _ = op.sample_kwargs(device, dtype, contig)
        self.assertEqual(op(contig, **torch_kwargs), op(contig2, **torch_kwargs))

    # Tests that computation on a multiple batches is the same as
    # per-batch computation.
    @ops(unary_ufuncs)
    def test_batch_vs_slicing(self, device, dtype, op):
        input = make_tensor((1024, 512), dtype=dtype, device=device,
                            low=op.domain[0], high=op.domain[1])

        torch_kwargs, _ = op.sample_kwargs(device, dtype, input)
        actual = op(input, **torch_kwargs)
        expected = torch.stack([op(slice, **torch_kwargs) for slice in input])

        self.assertEqual(actual, expected)

    @dtypes(*all_types_and(torch.bool, torch.half))
    def test_nan_to_num(self, device, dtype):
        for contiguous in [False, True]:
            x = make_tensor((64, 64), low=0., high=100., dtype=dtype, device=device)

            if dtype.is_floating_point:
                # Add extremal values.
                extremals = [float('nan'), float('inf'), -float('inf')]
                for idx, extremal in zip(torch.randint(0, 63, (3,)), extremals):
                    x[idx, :] = extremal

            if not contiguous:
                x = x.T

            # With args
            nan = random.random()
            posinf = random.random() * 5
            neginf = random.random() * 10

            self.compare_with_numpy(lambda x: x.nan_to_num(nan=nan, posinf=posinf),
                                    lambda x: np.nan_to_num(x, nan=nan, posinf=posinf),
                                    x)
            self.compare_with_numpy(lambda x: x.nan_to_num(posinf=posinf, neginf=neginf),
                                    lambda x: np.nan_to_num(x, posinf=posinf, neginf=neginf),
                                    x)

            # Out Variant
            out = torch.empty_like(x)
            result = torch.nan_to_num(x)
            torch.nan_to_num(x, out=out)
            self.assertEqual(result, out)

            result = torch.nan_to_num(x, nan=nan, posinf=posinf, neginf=neginf)
            torch.nan_to_num(x, out=out, nan=nan, posinf=posinf, neginf=neginf)
            self.assertEqual(result, out)

    @dtypes(torch.cdouble)
    def test_complex_edge_values(self, device, dtype):
        # sqrt Test Reference: https://github.com/pytorch/pytorch/pull/47424
        x = torch.tensor(0. - 1.0e+20j, dtype=dtype, device=device)
        self.compare_with_numpy(torch.sqrt, np.sqrt, x)
        # acos test reference: https://github.com/pytorch/pytorch/issue/42952
        # Skip on Windows, as CUDA acos  returns conjugate value
        # see https://github.com/pytorch/pytorch/issues/52299
        if not (IS_WINDOWS and dtype == torch.cdouble and "cuda" in device):
            self.compare_with_numpy(torch.acos, np.arccos, x)

        x = torch.tensor((-1.0e+60 if dtype == torch.cdouble else -1.0e+20) - 4988429.2j, dtype=dtype, device=device)
        self.compare_with_numpy(torch.sqrt, np.sqrt, x)

    @unittest.skipIf(not TEST_SCIPY, "Requires SciPy")
    @dtypes(torch.float, torch.double)
    def test_digamma_special(self, device, dtype):
        # Based on SciPy test for the following special values.
        # Reference:
        # https://github.com/scipy/scipy/blob/3a8a3a1d4657254a6611e77e9c28feafa26e6645/scipy/special/tests/test_digamma.py#L22
        euler = 0.57721566490153286
        dataset = [(0., -0.),
                   (1, -euler),
                   (0.5, -2 * math.log(2) - euler),
                   (1 / 3, -math.pi / (2 * math.sqrt(3)) - 3 * math.log(3) / 2 - euler),
                   (1 / 4, -math.pi / 2 - 3 * math.log(2) - euler),
                   (1 / 6, -math.pi * math.sqrt(3) / 2 - 2 * math.log(2) - 3 * math.log(3) / 2 - euler),
                   (1 / 8, -math.pi / 2 - 4 * math.log(2) -
                       (math.pi + math.log(2 + math.sqrt(2)) - math.log(2 - math.sqrt(2))) / math.sqrt(2) - euler)]
        x = torch.tensor(dataset, device=device, dtype=dtype)
        self.compare_with_numpy(torch.digamma, scipy.special.digamma, x)

    @unittest.skipIf(not TEST_SCIPY, "Requires SciPy")
    @dtypes(torch.float, torch.double)
    def test_digamma(self, device, dtype):
        # Tests pole behavior
        tensor = torch.tensor([-0.999999994, -1.999999994, -2.0000000111,
                               -100.99999994, 0.000000111, -1931.99999994,
                               -0.000000111, 0, -0, -1, -2, -931], dtype=dtype, device=device)
        self.compare_with_numpy(torch.digamma, scipy.special.digamma, tensor)


    @dtypes(*floating_types_and(torch.half))
    def test_frexp(self, device, dtype):
        input = make_tensor((50, 50), dtype=dtype, device=device)
        mantissa, exponent = torch.frexp(input)
        np_mantissa, np_exponent = np.frexp(input.cpu().numpy())

        self.assertEqual(mantissa, np_mantissa)
        self.assertEqual(exponent, np_exponent)

        # torch.frexp returns exponent in int32 to be compatible with np.frexp
        self.assertTrue(exponent.dtype == torch.int32)
        self.assertTrue(torch_to_numpy_dtype_dict[exponent.dtype] == np_exponent.dtype)

    def test_frexp_assert_raises(self, device):
        invalid_input_dtypes = integral_types_and(torch.bool) + complex_types()
        for dtype in invalid_input_dtypes:
            input = make_tensor((50, 50), dtype=dtype, device=device)
            with self.assertRaisesRegex(RuntimeError, r"torch\.frexp\(\) only supports floating-point dtypes"):
                torch.frexp(input)

        for dtype in floating_types_and(torch.half):
            input = make_tensor((50, 50), dtype=dtype, device=device)

            dtypes = list(all_types_and_complex_and(torch.bool, torch.half, torch.bfloat16))
            dtypes.remove(dtype)
            for mantissa_dtype in dtypes:
                mantissa = torch.empty_like(input, dtype=mantissa_dtype)
                exponent = torch.empty_like(input, dtype=torch.int)
                with self.assertRaisesRegex(RuntimeError,
                                            r"torch\.frexp\(\) expects mantissa to have dtype .+ but got .+"):
                    torch.frexp(input, out=(mantissa, exponent))

            dtypes.append(dtype)
            dtypes.remove(torch.int)
            for exponent_dtype in dtypes:
                mantissa = torch.empty_like(input)
                exponent = torch.empty_like(input, dtype=exponent_dtype)
                with self.assertRaisesRegex(RuntimeError,
                                            r"torch\.frexp\(\) expects exponent to have int dtype but got .+"):
                    torch.frexp(input, out=(mantissa, exponent))

    def test_mvlgamma_argcheck(self, device):
        def run_test(d):
            input = torch.linspace((d - 2) / 2, 10, 10, device=device)
            torch.mvlgamma(input, d)

        with self.assertRaisesRegex(RuntimeError, r"All elements must be greater than \(p-1\)/2"):
            run_test(3)

    def test_polygamma_neg(self, device):
        with self.assertRaisesRegex(RuntimeError, r'polygamma\(n, x\) does not support negative n\.'):
            torch.polygamma(-1, torch.tensor([1.0, 2.0], device=device))

    # TODO resolve with opinfos
    @onlyCPU
    def test_op_invert(self, device):
        res = 0xffff - torch.arange(127, dtype=torch.int8)
        for dtype in (torch.uint8, torch.int8, torch.int16, torch.int32, torch.int64):
            a = torch.arange(127, dtype=dtype)
            self.assertEqual(res.to(dtype), ~a)

        self.assertEqual(torch.tensor([True, False]), ~torch.tensor([False, True]))

        # test exceptions
        for dtype in (torch.half, torch.float, torch.double):
            a = torch.zeros(10, dtype=dtype)
            with self.assertRaises(TypeError):
                b = ~a

    @dtypes(torch.complex64, torch.complex128)
    def test_abs_angle_complex_to_float(self, device, dtype):
        # Constructs random complex values
        from random import random
        random_vals = []
        for multiplier in (-1, 1, -10, 10, -100, 100):
            for _ in range(10):
                random_vals.append(complex(random() * multiplier, random() * multiplier))

        for vals in (random_vals, []):
            a = np.array(vals, dtype=torch_to_numpy_dtype_dict[dtype])
            t = torch.tensor(vals, device=device, dtype=dtype)

            for fn_name in ('abs', 'angle'):
                torch_fn = getattr(torch, fn_name)
                np_fn = getattr(np, fn_name)

                # Tests function
                np_result = torch.from_numpy(np_fn(a))
                torch_result = torch_fn(t).cpu()
                self.assertEqual(np_result, torch_result, exact_dtype=True)

                # Tests float out
                float_dtype = torch.float32 if dtype is torch.complex64 else torch.float64
                np_float_out = np_fn(a).astype(torch_to_numpy_dtype_dict[float_dtype])
                float_out = torch.empty_like(t).float()
                torch_fn(t, out=float_out)
                # TODO(#38095): Replace assertEqualIgnoreType. See issue #38095
                self.assertEqualIgnoreType(torch.from_numpy(np_float_out), float_out.cpu())

                # Tests float out (resized out)
                float_out = torch.empty(1, device=device, dtype=float_dtype)
                torch_fn(t, out=float_out)
                self.assertEqual(torch.from_numpy(np_float_out), float_out.cpu())

                # Tests complex out
                np_complex_out = np_fn(a)
                complex_out = torch.empty_like(t)
                torch_fn(t, out=complex_out)
                # TODO(#38095): Replace assertEqualIgnoreType. See issue #38095
                self.assertEqualIgnoreType(torch.from_numpy(np_complex_out), complex_out.cpu())

                # Tests complex out (resized out)
                complex_out = torch.empty(0, device=device, dtype=dtype)
                torch_fn(t, out=complex_out)
                # TODO(#38095): Replace assertEqualIgnoreType. See issue #38095
                self.assertEqualIgnoreType(torch.from_numpy(np_complex_out), complex_out.cpu())

                # Tests long out behavior (expected failure)
                long_out = torch.empty(0, device=device, dtype=torch.long)
                with self.assertRaises(RuntimeError):
                    torch_fn(t, out=long_out)

                # Tests inplace
                if fn_name == 'abs':
                    torch_inplace_method = getattr(torch.Tensor, fn_name + "_")
                    np_fn(a, out=a)
                    if dtype.is_complex:
                        with self.assertRaisesRegex(RuntimeError, "In-place abs is not supported for complex tensors."):
                            torch_inplace_method(t)
                        return
                    torch_inplace_method(t)
                    self.assertEqual(torch.from_numpy(a), t.cpu())

                # Note: angle does not have an in-place variant
                if fn_name == 'angle':
                    with self.assertRaises(AttributeError):
                        torch_inplace_method = getattr(torch.Tensor, fn_name + "_")

    def check_internal_mem_overlap(self, inplace_op, num_inputs,
                                   dtype, device,
                                   expected_failure=False):
        if isinstance(inplace_op, str):
            inplace_op = getattr(torch.Tensor, inplace_op)
        input = torch.randn(1, dtype=dtype, device=device).expand(3, 3)
        inputs = [input] + [torch.randn_like(input)
                            for i in range(num_inputs - 1)]
        if not expected_failure:
            with self.assertRaisesRegex(RuntimeError, 'single memory location'):
                inplace_op(*inputs)
        else:
            with self.assertRaises(AssertionError):
                with self.assertRaisesRegex(RuntimeError, 'single memory location'):
                    inplace_op(*inputs)

    def unary_check_input_output_mem_overlap(self, data, sz, op,
                                             expected_failure=False):

        def _test(op, output, input):
            output_exp = torch.empty_like(output)
            op(input, out=output_exp)
            self.assertEqual(op(input, out=output), output_exp, msg=op.__name__)

        # output is identical to input:
        _test(op, output=data[0:sz], input=data[0:sz])
        # output and input are independent:
        _test(op, output=data[0:sz], input=data[sz:2 * sz])
        # output partially overlaps with input:
        if not expected_failure:
            with self.assertRaisesRegex(RuntimeError, 'unsupported operation'):
                _test(op, data[0:sz], data[1:sz + 1])
        else:
            with self.assertRaises(AssertionError):
                with self.assertRaisesRegex(RuntimeError, 'unsupported operation'):
                    _test(op, data[0:sz], data[1:sz + 1])

    # TODO: run on non-native device types
    @dtypes(torch.double)
    def test_unary_out_op_mem_overlap(self, device, dtype):
        sz = 3
        doubles = torch.randn(2 * sz, dtype=dtype, device=device)
        positives = torch.randint(1, 100, (2 * sz,), device=device).double()
        ints = torch.randint(-100, 100, (2 * sz,), device=device)
        unary_mem_overlap_cases = [
            ("abs", doubles, True, True, 'cpu'),
            ("abs", doubles, True, True, 'cuda'),
            ("acos", doubles, True, True, 'cpu'),
            ("acos", doubles, True, True, 'cuda'),
            ("asin", doubles, True, True, 'cpu'),
            ("asin", doubles, True, True, 'cuda'),
            ("atan", doubles, True, True, 'cpu'),
            ("atan", doubles, True, True, 'cuda'),
            ("acosh", doubles, True, True, 'cpu'),
            ("acosh", doubles, True, True, 'cuda'),
            ("asinh", doubles, True, True, 'cpu'),
            ("asinh", doubles, True, True, 'cuda'),
            ("atanh", doubles, True, True, 'cpu'),
            ("atanh", doubles, True, True, 'cuda'),
            ("bitwise_not", ints, True, True, 'cpu'),
            ("bitwise_not", ints, True, True, 'cuda'),
            ("ceil", doubles, True, True, 'cpu'),
            ("ceil", doubles, True, True, 'cuda'),
            ("cos", doubles, True, True, 'cpu'),
            ("cos", doubles, True, True, 'cuda'),
            ("cosh", doubles, True, True, 'cpu'),
            ("cosh", doubles, True, True, 'cuda'),
            ("digamma", doubles, True, True, 'cpu'),
            ("erf", doubles, True, True, 'cpu'),
            ("erf", doubles, True, True, 'cuda'),
            ("erfc", doubles, True, True, 'cpu'),
            ("erfc", doubles, True, True, 'cuda'),
            ("erfinv", doubles, True, True, 'cpu'),
            ("erfinv", doubles, True, True, 'cuda'),
            ("exp", doubles, True, True, 'cpu'),
            ("exp", doubles, True, True, 'cuda'),
            ("exp2", doubles, True, True, 'cpu'),
            ("exp2", doubles, True, True, 'cuda'),
            ("expm1", doubles, True, True, 'cpu'),
            ("expm1", doubles, True, True, 'cuda'),
            ("floor", doubles, True, True, 'cpu'),
            ("floor", doubles, True, True, 'cuda'),
            ("frac", doubles, True, True, 'cpu'),
            ("frac", doubles, True, True, 'cuda'),
            ("i0", doubles, True, True, 'cpu'),
            ("i0", doubles, True, True, 'cuda'),
            ("log", positives, True, True, 'cpu'),
            ("log", positives, True, True, 'cuda'),
            ("log10", positives, True, True, 'cpu'),
            ("log10", positives, True, True, 'cuda'),
            ("log1p", positives, True, True, 'cpu'),
            ("log1p", positives, True, True, 'cuda'),
            ("log2", positives, True, True, 'cpu'),
            ("log2", positives, True, True, 'cuda'),
            ("neg", doubles, True, True, 'cpu'),
            ("neg", doubles, True, True, 'cuda'),
            ("reciprocal", doubles, True, True, 'cpu'),
            ("reciprocal", doubles, True, True, 'cuda'),
            ("round", doubles, True, True, 'cpu'),
            ("round", doubles, True, True, 'cuda'),
            ("rsqrt", positives, True, True, 'cpu'),
            ("rsqrt", positives, True, True, 'cuda'),
            ("sin", doubles, True, True, 'cpu'),
            ("sin", doubles, True, True, 'cuda'),
            ("sinh", doubles, True, True, 'cpu'),
            ("sinh", doubles, False, True, 'cuda'),
            ("sigmoid", doubles, True, True, 'cpu'),
            ("sigmoid", doubles, True, True, 'cuda'),
            ("logit", doubles, True, True, 'cpu'),
            ("logit", doubles, True, True, 'cuda'),
            ("sqrt", doubles, True, True, 'cpu'),
            ("sqrt", doubles, False, True, 'cuda'),
            ("tan", doubles, True, True, 'cpu'),
            ("tan", doubles, True, True, 'cuda'),
            ("tanh", doubles, True, True, 'cpu'),
            ("tanh", doubles, True, True, 'cuda'),
            ("trunc", doubles, True, True, 'cpu'),
            ("trunc", doubles, True, True, 'cuda')
        ]

        for (fn, inputs, has_input_output_mem_overlap_check,
             has_internal_mem_overlap_check, dev) in unary_mem_overlap_cases:
            if dev != device:
                continue
            out_fn = getattr(torch, fn)
            in_fn = getattr(torch.Tensor, fn + '_')

            self.unary_check_input_output_mem_overlap(inputs, sz, out_fn,
                                                      expected_failure=not has_input_output_mem_overlap_check)

            self.check_internal_mem_overlap(in_fn, 1, dtype, dev,
                                            expected_failure=not has_internal_mem_overlap_check)

    # TODO: opinfo hardshrink
    @onlyCPU
    @dtypes(torch.float, torch.double, torch.bfloat16)
    def test_hardshrink(self, device, dtype):
        data = torch.tensor([1, 0.5, 0.3, 0.6], dtype=dtype, device=device).view(2, 2)
        self.assertEqual(torch.tensor([1, 0.5, 0, 0.6], dtype=dtype, device=device).view(2, 2),
                         data.hardshrink(0.3))
        self.assertEqual(torch.tensor([1, 0, 0, 0.6], dtype=dtype, device=device).view(2, 2),
                         data.hardshrink(0.5))

        # test default lambd=0.5
        self.assertEqual(data.hardshrink(), data.hardshrink(0.5))

        # test non-contiguous case
        self.assertEqual(torch.tensor([1, 0, 0.5, 0.6], dtype=dtype, device=device).view(2, 2),
                         data.t().hardshrink(0.3))

    @onlyCPU
    @dtypes(torch.float, torch.double, torch.bfloat16)
    def test_hardshrink_edge_cases(self, device, dtype) -> None:
        def h(values, l_expected):
            for l, expected in l_expected.items():
                values_tensor = torch.tensor([float(v) for v in values],
                                             dtype=dtype, device=device)
                expected_tensor = torch.tensor([float(v) for v in expected],
                                               dtype=dtype, device=device)
                self.assertEqual(expected_tensor == values_tensor.hardshrink(l),
                                 torch.ones_like(values_tensor, dtype=torch.bool))

        def test_helper(min, max):
            h([0.0, min, -min, 0.1, -0.1, 1.0, -1.0, max, -max, inf, -inf],
              {0.0: [0.0, min, -min, 0.1, -0.1, 1.0, -1.0, max, -max, inf, -inf],
               min: [0.0, 0.0, 0.0, 0.1, -0.1, 1.0, -1.0, max, -max, inf, -inf],
               0.1: [0.0, 0.0, 0.0, 0.0, 0.0, 1.0, -1.0, max, -max, inf, -inf],
               1.0: [0.0, 0.0, 0.0, 0.0, 0.0, 0.0, 0.0, max, -max, inf, -inf],
               max: [0.0, 0.0, 0.0, 0.0, 0.0, 0.0, 0.0, 0.0, 0.0, inf, -inf],
               inf: [0.0, 0.0, 0.0, 0.0, 0.0, 0.0, 0.0, 0.0, 0.0, 0.0, 0.0]})

        test_helper(torch.finfo(dtype).tiny, torch.finfo(dtype).max)

    @onlyCPU
    @slowTest
    @dtypes(torch.float)
    @unittest.skipIf(True, "Insufficient memory on linux.(2|4)xlarge")
    def test_exp_slow(self, device, dtype):
        # Test for https://github.com/pytorch/pytorch/issues/17271
        # This is pretty slow on my Macbook but it only takes a few
        # seconds on a beefy Xeon server
        a = torch.exp(torch.ones(2 ** 31, dtype=dtype, device=device))
        b = torch.exp(torch.ones(1, dtype=dtype, device=device))
        self.assertEqual(a, b.expand(2 ** 31))

    @precisionOverride({torch.bfloat16: 1e-2, torch.float: 0.0002, torch.double: 0.0002})
    @dtypes(torch.float, torch.double, torch.bfloat16)
    def test_hardswish(self, device, dtype):
        inputValues = [-1000, -4, -3, -2, 0, 2, 3, 4, 1000]
        expectedOutput = np.multiply(
            inputValues,
            np.minimum(np.maximum((np.add(inputValues, 3)), 0), 6) / 6.0)

        inputTensor = torch.tensor(inputValues, dtype=dtype, device=device)
        expectedOutputTensor = \
            torch.tensor(expectedOutput, dtype=dtype, device=device)

        # normal
        self.assertEqual(torch.nn.functional.hardswish(inputTensor),
                         expectedOutputTensor)

        # inplace
        inputTensorCpy = inputTensor.clone().detach()
        torch.nn.functional.hardswish(inputTensorCpy, inplace=True)
        self.assertEqual(inputTensorCpy, expectedOutputTensor)

    @precisionOverride({torch.bfloat16: 1e-2, torch.float: 0.0002, torch.double: 0.0002})
    @dtypes(torch.float, torch.double, torch.bfloat16)
    def test_hardsigmoid(self, device, dtype):
        inputValues = [-1000, -4, -3, -2, 0, 2, 3, 4, 1000]
        expectedOutput = np.minimum(np.maximum((np.add(inputValues, 3)), 0), 6) / 6.0

        inputTensor = torch.tensor(inputValues, dtype=dtype, device=device)

        # normal
        self.assertEqual(torch.nn.functional.hardsigmoid(inputTensor),
                         torch.tensor(expectedOutput, dtype=dtype, device=device))

        # inplace
        inputTensorCpy = inputTensor.clone().detach()
        self.assertEqual(torch.nn.functional.hardsigmoid(inputTensorCpy, inplace=True),
                         torch.tensor(expectedOutput, dtype=dtype, device=device))

    @precisionOverride({torch.bfloat16: 1e-2, torch.float: 0.0002, torch.double: 0.0002})
    @dtypes(torch.float, torch.double, torch.bfloat16)
    def test_hardsigmoid_backward(self, device, dtype):
        inputValues = [-3.0, 3.0, -2.0, 2.0, -6.0, 6.0]
        expectedValues = [0.0, 0.0, 1.0 / 6.0, 1.0 / 6.0, 0.0, 0.0]
        inputTensor = torch.tensor(inputValues, dtype=dtype, device=device).requires_grad_()
        expetedTensor = torch.tensor(expectedValues, dtype=dtype, device=device)
        out = torch.nn.functional.hardsigmoid(inputTensor)
        out.backward(torch.ones_like(inputTensor))
        self.assertEqual(inputTensor.grad, expetedTensor)

    @skipIfNoSciPy
    @dtypes(torch.float, torch.double)
    def test_silu(self, device, dtype):
        input_np = np.random.randn(5, 8)
        special_input = [[-1000, -1, -0.1, 0, 0.5, 1, 2, 1000]]
        input_np = np.concatenate((input_np, special_input), axis=0).astype(
            torch_to_numpy_dtype_dict[dtype])
        expected_output_np = input_np * scipy.special.expit(input_np)

        expected_output = torch.from_numpy(expected_output_np).to(device)
        expected_output_noncontig = expected_output.transpose(0, 1)

        atol = 1e-6
        rtol = 1e-6

        input = torch.from_numpy(input_np).clone().contiguous().to(device)
        self.assertEqual(torch.nn.functional.silu(input), expected_output,
                         atol=atol, rtol=rtol)
        self.assertEqual(torch.nn.functional.silu(input, inplace=True),
                         expected_output, atol=atol, rtol=rtol)

        input = torch.from_numpy(input_np).clone().to(device)
        input_noncontig = input.transpose(0, 1)
        self.assertEqual(torch.nn.functional.silu(input_noncontig),
                         expected_output_noncontig, atol=atol, rtol=rtol)
        self.assertEqual(torch.nn.functional.silu(
            input_noncontig, inplace=True), expected_output_noncontig,
            atol=atol, rtol=rtol)

    # It is not obvious how to merge this into OpInfo becuase these inputs
    # succeed for gradcheck but are expected to fail for gradgradcheck
    @dtypes(torch.double)
    def test_sinc(self, device, dtype):
        # The derivative of sinc(x) at x=0 has to be special cased.
        # A naive computation will result in 0/0 -> NaN.
        # We also need to be careful when we are very close to 0, as the
        # derivative's denominator is squared, and there are some floats
        # that are positive and whose squares are zero.
        a = torch.tensor([0.0, torch.finfo(torch.double).tiny, 1.0],
                         dtype=dtype,
                         requires_grad=True,
                         device=device)
        gradcheck(torch.sinc, a)

    @skipIfNoSciPy
    @dtypes(torch.float, torch.double)
    def test_mish(self, device, dtype):
        input_np = np.random.randn(5, 8)
        special_input = [[-1000, -1, -0.1, 0, 0.5, 1, 2, 1000]]
        input_np = np.concatenate((input_np, special_input), axis=0).astype(
            torch_to_numpy_dtype_dict[dtype])
        expected_output_np = input_np * np.tanh(np.log1p(np.exp(input_np)))

        expected_output = torch.from_numpy(expected_output_np).to(device)
        expected_output_noncontig = expected_output.transpose(0, 1)

        atol = 1e-6
        rtol = 1e-6

        input = torch.from_numpy(input_np).clone().contiguous().to(device)
        self.assertEqual(torch.nn.functional.mish(input), expected_output,
                         atol=atol, rtol=rtol)
        self.assertEqual(torch.nn.functional.mish(input, inplace=True),
                         expected_output, atol=atol, rtol=rtol)

        input = torch.from_numpy(input_np).clone().to(device)
        input_noncontig = input.transpose(0, 1)
        self.assertEqual(torch.nn.functional.mish(input_noncontig),
                         expected_output_noncontig, atol=atol, rtol=rtol)
        self.assertEqual(torch.nn.functional.mish(
            input_noncontig, inplace=True), expected_output_noncontig,
            atol=atol, rtol=rtol)

    # do ops like threshold need a test_unary(_nonufunc) test suite?
    @onlyCPU
    @dtypes(*get_all_math_dtypes('cpu'))
    def test_threshold(self, device, dtype):
        if dtype != torch.uint8 and dtype != torch.float16 and not dtype.is_complex:
            # 100 is wide enough to use AVX2 instructions for all types
            x = torch.randn(100, dtype=torch.float, device=device).sign().to(dtype=dtype)
            y = torch.threshold(x, 0, 0)
            self.assertTrue(y.le(0).any())

    def _helper_test_igamma(self, loglo, loghi, device, dtype,
                            torch_fcn, scipy_fcn):
        exp1 = 2.71828182846
        vec1 = torch.logspace(loglo, loghi, steps=500, base=exp1,
                              dtype=torch.float64, device=device).unsqueeze(-1)
        vec1 = vec1.to(dtype)
        inputs = [
            (vec1, vec1.transpose(0, 1)),
            (vec1, vec1),  # for large number, it should approach 0.5
            (vec1, 0.5 * vec1),  # test for considerable ratio
            (vec1, 2.0 * vec1),
            (vec1[::2, :], vec1[::2, :]),  # contiguous/noncontiguous tests
            (vec1[::2, :], vec1[:vec1.shape[0] // 2, :]),
            (vec1[:vec1.shape[0] // 2, :], vec1[::2, :]),
        ]
        half_prec = dtype in [torch.bfloat16, torch.float16]
        for input0, input1 in inputs:
            actual = torch_fcn(input0, input1)
            if half_prec:
                input0 = input0.to(torch.float)
                input1 = input1.to(torch.float)
            expected = scipy_fcn(input0.cpu().numpy(), input1.cpu().numpy())
            expected = torch.from_numpy(expected).to(dtype)
            self.assertEqual(actual, expected)

    @dtypesIfCPU(torch.float16, torch.bfloat16, torch.float32, torch.float64)
    @dtypes(torch.float32, torch.float64)
    @unittest.skipIf(not TEST_SCIPY, "SciPy not found")
    @onlyNativeDeviceTypes
    def test_igamma_common(self, device, dtype):
        # test igamma for reasonable range of values
        loglo = -4  # approx 0.018
        loghi = 4  # approx 54.6
        self._helper_test_igamma(loglo, loghi, device, dtype,
                                 torch.igamma, scipy.special.gammainc)

    @dtypesIfCPU(torch.float16, torch.bfloat16, torch.float32, torch.float64)
    @dtypes(torch.float32, torch.float64)
    @unittest.skipIf(not TEST_SCIPY, "SciPy not found")
    @onlyNativeDeviceTypes
    def test_igammac_common(self, device, dtype):
        # test igammac for reasonable range of values
        loglo = -4  # approx 0.018
        loghi = 4  # approx 54.6
        self._helper_test_igamma(loglo, loghi, device, dtype,
                                 torch.igammac, scipy.special.gammaincc)

    @dtypesIfCPU(torch.float16, torch.bfloat16, torch.float32, torch.float64)
    @dtypes(torch.float32, torch.float64)
    @onlyNativeDeviceTypes
    def test_igamma_edge_cases(self, device, dtype):
        tkwargs = {"dtype": dtype, "device": device}
        infs = torch.zeros((3,), **tkwargs) + float("inf")
        zeros = torch.zeros((3,), **tkwargs)
        ones = torch.ones((3,), **tkwargs)
        zero_to_large = torch.tensor([0., 1., 1e3], **tkwargs)
        small_to_inf = torch.tensor([1e-3, 1., float("inf")], **tkwargs)
        nans = torch.zeros((3,), **tkwargs) + float("nan")
        inpouts = [
            # (a    ,    x),       out
            ((zeros, small_to_inf), ones),
            ((small_to_inf, zeros), zeros),
            ((infs, zero_to_large), zeros),
            ((zero_to_large, infs), ones),
            ((zeros, zeros), nans),
            ((infs, infs), nans),
            ((-small_to_inf, small_to_inf), nans),
        ]
        for inputs, output in inpouts:
            input0, input1 = inputs
            calc = torch.igamma(input0, input1)
            if torch.all(torch.isnan(output)):
                self.assertTrue(torch.all(torch.isnan(calc)))
            else:
                self.assertEqual(calc, output)

    @dtypesIfCPU(torch.float16, torch.bfloat16, torch.float32, torch.float64)
    @dtypes(torch.float32, torch.float64)
    @onlyNativeDeviceTypes
    def test_igammac_edge_cases(self, device, dtype):
        tkwargs = {"dtype": dtype, "device": device}
        infs = torch.zeros((3,), **tkwargs) + float("inf")
        zeros = torch.zeros((3,), **tkwargs)
        ones = torch.ones((3,), **tkwargs)
        zero_to_large = torch.tensor([0., 1., 1e3], **tkwargs)
        small_to_inf = torch.tensor([1e-3, 1., float("inf")], **tkwargs)
        nans = torch.zeros((3,), **tkwargs) + float("nan")
        inpouts = [
            # (a    ,    x),       out
            ((zeros, small_to_inf), zeros),
            ((small_to_inf, zeros), ones),
            ((infs, zero_to_large), ones),
            ((zero_to_large, infs), zeros),
            ((zeros, zeros), nans),
            ((infs, infs), nans),
            ((-small_to_inf, small_to_inf), nans),
        ]
        for inputs, output in inpouts:
            input0, input1 = inputs
            calc = torch.igammac(input0, input1)
            if torch.all(torch.isnan(output)):
                self.assertTrue(torch.all(torch.isnan(calc)))
            else:
                self.assertEqual(calc, output)

    def _i0_helper(self, t):
        # Test by comparing to scipy
        dtype = t.dtype
        actual = torch.i0(t)
        if dtype is torch.bfloat16:
            t = t.to(torch.float32)
        expected = scipy.special.i0(t.cpu().numpy())
        # Casting down for dtype float16 is required since scipy upcasts to float32
        if dtype is torch.bfloat16 or dtype is torch.float16:
            expected = torch.from_numpy(expected).to(dtype)
        self.assertEqual(actual, expected)

    def _i0_range_helper(self, range, device, dtype):
        # i0 tests are broken up by the domain for which the function does not overflow for each dtype
        # This is done to ensure that the function performs well across all possible input values, without worrying
        # about inf or nan possibilities
        for r in (range, -range):
            t = torch.rand(1000, device=device).to(dtype) * r
            self._i0_helper(t)

    @dtypesIfCUDA(*floating_types_and(torch.half, torch.bfloat16))
    @dtypes(torch.bfloat16, torch.float32, torch.float64)
    @unittest.skipIf(not TEST_SCIPY, "SciPy not found")
    def test_i0_range1(self, device, dtype):
        # This tests the domain for i0 for which float16 does not overflow
        # The domain is (-13.25, 13.25)
        self._i0_range_helper(13.25, device, dtype)

    @dtypesIfCUDA(*floating_types_and(torch.half, torch.bfloat16))
    @dtypes(torch.bfloat16, torch.float32, torch.float64)
    @unittest.skipIf(not TEST_SCIPY, "SciPy not found")
    def test_i0_range2(self, device, dtype):
        # This tests the domain for i0 for which float32 and bfloat16 does not overflow
        # The domain is (-88.5, 88.5)
        self._i0_range_helper(88.5, device, dtype)

    @dtypes(torch.float64)
    @unittest.skipIf(not TEST_SCIPY, "SciPy not found")
    def test_i0_range3(self, device, dtype):
        # This tests the domain for i0 for which float64 does not overflow
        # The domain is (-709.75, 709.75)
        self._i0_range_helper(709.75, device, dtype)

    @dtypesIfCUDA(*floating_types_and(torch.half, torch.bfloat16))
    @dtypes(torch.bfloat16, torch.float32, torch.float64)
    @unittest.skipIf(not TEST_SCIPY, "SciPy not found")
    def test_i0_special(self, device, dtype):
        t = torch.tensor([], device=device, dtype=dtype)
        self._i0_helper(t)

        t = torch.tensor([inf, -inf, nan], device=device, dtype=dtype)
        self.assertTrue(torch.i0(t).isnan().all())

    @dtypesIfCUDA(*floating_types_and(torch.half, torch.bfloat16))
    @dtypes(torch.bfloat16, torch.float32, torch.float64)
    @unittest.skipIf(not TEST_SCIPY, "SciPy not found")
    def test_special_i0_i1_vs_scipy(self, device, dtype):
        def check_equal(t, torch_fn, scipy_fn):
            # Test by comparing to scipy
            actual = torch_fn(t)
            if dtype is torch.bfloat16:
                t = t.to(torch.float32)
            expected = scipy_fn(t.cpu().numpy())

            # Casting down for dtype float16 is required since scipy upcasts to float32
            if dtype is torch.bfloat16 or dtype is torch.float16:
                expected = torch.from_numpy(expected).to(dtype)
            self.assertEqual(actual, expected)

        t = torch.tensor([], device=device, dtype=dtype)
        check_equal(t, torch.i0, scipy.special.i0)
        check_equal(t, torch.special.i0e, scipy.special.i0e)
        if dtype not in [torch.half, torch.bfloat16]:
            check_equal(t, torch.special.i1, scipy.special.i1)
            check_equal(t, torch.special.i1e, scipy.special.i1e)

        range = (-1e7, 1e7)
        if dtype == torch.half:
            range = (-65000, 65000)

        t = torch.linspace(*range, int(1e4), device=device, dtype=dtype)
        check_equal(t, torch.i0, scipy.special.i0)
        check_equal(t, torch.special.i0e, scipy.special.i0e)
        if dtype not in [torch.half, torch.bfloat16]:
            check_equal(t, torch.special.i1, scipy.special.i1)
            check_equal(t, torch.special.i1e, scipy.special.i1e)

        # NaN, inf, -inf are tested in reference_numerics tests.
        info = torch.finfo(dtype)
        min, max, eps, tiny = info.min, info.max, info.eps, info.tiny
        t = torch.tensor([min, max, eps, tiny], dtype=dtype, device=device)
        check_equal(t, torch.i0, scipy.special.i0)
        check_equal(t, torch.special.i0e, scipy.special.i0e)
        if dtype not in [torch.half, torch.bfloat16]:
            check_equal(t, torch.special.i1, scipy.special.i1)
            check_equal(t, torch.special.i1e, scipy.special.i1e)

    @dtypes(torch.float32, torch.float64)
    @unittest.skipIf(not TEST_SCIPY, "SciPy not found")
    def test_special_ndtr_vs_scipy(self, device, dtype):
        def check_equal(t):
            # Test by comparing to scipy
            actual = torch.special.ndtr(t)
            expected = scipy.special.ndtr(t.cpu().numpy())
            self.assertEqual(actual, expected)

        range = (-10, 10)
        t = torch.linspace(*range, 1, device=device, dtype=dtype)
        check_equal(t)

        # Skip testing NaN, inf, -inf since they are tested in reference_numerics tests.
        info = torch.finfo(dtype)
        min, max, eps, tiny = info.min, info.max, info.eps, info.tiny
        t = torch.tensor([min, max, eps, tiny], dtype=dtype, device=device)
        check_equal(t)

    @dtypes(torch.float32, torch.float64)
    @unittest.skipIf(not TEST_SCIPY, "SciPy not found")
    def test_special_log_ndtr_vs_scipy(self, device, dtype):
        def check_equal(t):
            # Test by comparing with scipy
            actual = torch.special.log_ndtr(t)
            expected = scipy.special.log_ndtr(t.cpu().numpy())
            self.assertEqual(actual, expected)

        # Skip testing NaN, inf, -inf since they are tested in reference_numerics tests.
        info = torch.finfo(dtype)
        min, max, eps, tiny = info.min, info.max, info.eps, info.tiny
        t = torch.tensor([min, max, eps, tiny], dtype=dtype, device=device)
        check_equal(t)

    # TODO: allow large opinfo values to be opted-into via metadata
    @dtypes(torch.long)
    def test_abs_big_number(self, device, dtype):
        bignumber = 2 ** 31 + 1
        res = torch.tensor([bignumber], device=device, dtype=dtype)
        self.assertGreater(res.abs()[0], 0)

    # TODO: add signed zero testing to opinfos
    @dtypes(torch.float, torch.double)
    def test_abs_signed_zero(self, device, dtype):
        # Both abs(0.0) and abs(-0.0) should result in 0.0
        size = 128 + 1  # pick a large enough number with remainder so that
        # both vectorized and nonvectorized op is tested
        inp = torch.zeros(size, device=device, dtype=dtype)
        inp[::2] = -0.0
        inp = inp.abs()
        for v in inp:
            self.assertGreater(math.copysign(1.0, v), 0.0)

    # TODO: update to compare against NumPy by rationalizing with OpInfo
    @onlyCUDA
    @dtypes(torch.float, torch.double)
    def test_abs_zero(self, device, dtype):
        # Both abs(0.0) and abs(-0.0) should result in 0.0
        abs_zeros = torch.tensor([0.0, -0.0], device=device, dtype=dtype).abs().tolist()
        for num in abs_zeros:
            self.assertGreater(math.copysign(1.0, num), 0.0)

    @dtypes(*all_types_and_complex_and(torch.half, torch.bfloat16))
    def test_isposinf_isneginf_non_boolean_output(self, device, dtype):
        # test non-boolean tensors as the `out=` parameters
        # boolean outputs are tested in the above testcases
        vals = (float('inf'), -float('inf'), 1.2)
        t = torch.tensor(vals, device=device)
        for torch_op in (torch.isposinf, torch.isneginf):
            out = torch.empty_like(t, dtype=dtype)
            with self.assertRaisesRegex(RuntimeError, 'does not support non-boolean outputs'):
                torch_op(t, out=out)

    def test_nonzero_empty(self, device):
        def assert_tuple_empty(tup, dim):
            self.assertEqual(dim, len(tup))
            for t in tup:
                self.assertEqual(torch.Size([0]), t.shape)

        x = torch.randn(0, 2, 0, 5, 0, device=device)
        y = torch.nonzero(x)
        z = torch.nonzero(x, as_tuple=True)

        self.assertEqual(0, y.numel())
        self.assertEqual(torch.Size([0, 5]), y.shape)
        assert_tuple_empty(z, 5)

        x = torch.tensor(0.5, device=device)
        y = torch.nonzero(x)
        # nonzero with as_tuple returns a
        # tuple of len 1 for a zero-dim tensor.
        # This is done to match Numpy behavior.
        z = torch.nonzero(x, as_tuple=True)
        self.assertEqual(1, len(z))
        self.assertEqual(torch.zeros(1, dtype=torch.long), z[0])

        x = torch.zeros((), device=device)
        y = torch.nonzero(x)
        z = torch.nonzero(x, as_tuple=True)
        self.assertEqual(torch.Size([0, 0]), y.shape)
        self.assertEqual(1, len(z))
        self.assertEqual(torch.empty(0, dtype=torch.long), z[0])

    # TODO: rationalize with exp OpInfo
    @dtypes(*floating_and_complex_types_and(torch.bfloat16))
    @dtypesIfCUDA(*floating_and_complex_types_and(torch.half, torch.bfloat16))
    def test_exp(self, device, dtype):
        for v in (2, -2) + ((1j, 1 + 1j) if dtype.is_complex else ()):
            a = torch.tensor(v, dtype=dtype, device=device) * torch.arange(18, device=device) / 3 * math.pi
            a = a.to(dtype)
            # bfloat16 overflows
            if dtype == torch.bfloat16:
                return
            self.compare_with_numpy(torch.exp, np.exp, a)

            if dtype.is_complex:
                inf_real_zero_imag_in = torch.tensor(complex(float('inf'), 0), device=device, dtype=dtype)
                inf_real_zero_imag_out = torch.exp(inf_real_zero_imag_in).item()
                self.assertTrue(math.isinf(inf_real_zero_imag_out.real))
                if self.device_type == 'cpu':
                    pass
                    # These are commented out because it cannot be consistently reproduced.
                    # This is incorrect. It should be zero. Need fix!
                    # https://github.com/pytorch/pytorch/issues/40590
                    # self.assertNotEqual(inf_real_zero_imag_out.imag, 0)
                    # This is incorrect. They should equal. Need fix!
                    # https://github.com/pytorch/pytorch/issues/40590
                    # with self.assertRaises(AssertionError):
                    #     self.compare_with_numpy(torch.exp, np.exp, inf_real_zero_imag_in)
                else:
                    self.assertEqual(inf_real_zero_imag_out.imag, 0, atol=0, rtol=0)
                    self.compare_with_numpy(torch.exp, np.exp, inf_real_zero_imag_in)

                zero_real_inf_imag_in = torch.tensor(complex(0, float('inf')), device=device, dtype=dtype)
                zero_real_inf_imag_out = torch.exp(zero_real_inf_imag_in).item()
                self.assertTrue(math.isnan(zero_real_inf_imag_out.real))
                self.assertTrue(math.isnan(zero_real_inf_imag_out.imag))
                # Ensure we are notified when NumPy changes its behavior
                self.compare_with_numpy(torch.exp, np.exp, zero_real_inf_imag_in)

                inf_real_imag_in = torch.tensor(complex(float('inf'), float('inf')), device=device, dtype=dtype)
                inf_real_imag_out = torch.exp(inf_real_imag_in).item()
                if self.device_type == 'cpu':
                    pass
                    # This is incorrect. Need fix! https://github.com/pytorch/pytorch/issues/40590
                    # This is commented out because it cannot be consistently reproduced.
                    # with self.assertRaises(AssertionError):
                    #     self.compare_with_numpy(torch.exp, np.exp, inf_real_imag_in)
                else:
                    self.assertTrue(math.isinf(inf_real_imag_out.real))
                    self.assertTrue(math.isnan(inf_real_imag_out.imag))
                    self.compare_with_numpy(torch.exp, np.exp, inf_real_imag_in)

                inf_real_nan_imag_in = torch.tensor(complex(float('inf'), float('nan')), device=device, dtype=dtype)
                inf_real_nan_imag_out = torch.exp(inf_real_nan_imag_in).item()
                if self.device_type == 'cpu':
                    pass
                    # This is incorrect. It should be inf. Need fix! https://github.com/pytorch/pytorch/issues/40590
                    # This is commented out because it cannot be consistently reproduced.
                    # with self.assertRaises(AssertionError):
                    #     self.compare_with_numpy(torch.exp, np.exp, inf_real_nan_imag_in)
                else:
                    self.assertTrue(math.isinf(inf_real_nan_imag_out.real))
                    self.assertTrue(math.isnan(inf_real_nan_imag_out.imag))
                    self.compare_with_numpy(torch.exp, np.exp, inf_real_nan_imag_in)

                nan_real_inf_imag_in = torch.tensor(complex(float('nan'), float('inf')), device=device, dtype=dtype)
                nan_real_inf_imag_out = torch.exp(nan_real_inf_imag_in).item()
                self.assertTrue(math.isnan(nan_real_inf_imag_out.real))
                self.assertTrue(math.isnan(nan_real_inf_imag_out.imag))
                # Ensure we are notified when NumPy changes its behavior
                self.compare_with_numpy(torch.exp, np.exp, nan_real_inf_imag_in)


instantiate_device_type_tests(TestUnaryUfuncs, globals())

if __name__ == '__main__':
    run_tests()<|MERGE_RESOLUTION|>--- conflicted
+++ resolved
@@ -17,12 +17,8 @@
     unary_ufuncs, _NOTHING)
 from torch.testing._internal.common_device_type import (
     instantiate_device_type_tests, ops, dtypes, onlyCPU, onlyNativeDeviceTypes,
-<<<<<<< HEAD
-    onlyCUDA, dtypesIfCUDA, precisionOverride, dtypesIfCPU,
-    OpDTypes)
-=======
-    onlyCUDA, dtypesIfCUDA, precisionOverride, skipCUDAIfRocm, dtypesIfCPU)
->>>>>>> a5cb0d6b
+    onlyCUDA, dtypesIfCUDA, precisionOverride, dtypesIfCPU)
+
 from torch.testing import make_tensor
 from torch.testing._internal.common_dtype import (
     floating_types_and, all_types_and_complex_and, integral_types_and, get_all_math_dtypes,
