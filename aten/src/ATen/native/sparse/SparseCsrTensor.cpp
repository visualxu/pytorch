// Basic functions on sparse tensors
#define TORCH_ASSERT_ONLY_METHOD_OPERATORS

#include <ATen/core/Tensor.h>
#include <ATen/Dispatch.h>
#include <ATen/InitialTensorOptions.h>
#include <ATen/Layout.h>
#include <ATen/Parallel.h>
#include <ATen/SparseCsrTensorImpl.h>
#include <ATen/SparseCsrTensorUtils.h>
#include <ATen/SparseTensorImpl.h>
#include <ATen/native/LinearAlgebraUtils.h>

#ifndef AT_PER_OPERATOR_HEADERS
#include <ATen/Functions.h>
#include <ATen/NativeFunctions.h>
#else
#include <ATen/ops/_nnz_native.h>
#include <ATen/ops/_sparse_compressed_tensor_unsafe_native.h>
#include <ATen/ops/_sparse_csr_tensor_unsafe_native.h>
#include <ATen/ops/_validate_sparse_compressed_tensor_args_native.h>
#include <ATen/ops/_validate_sparse_csr_tensor_args_native.h>
#include <ATen/ops/clone_native.h>
#include <ATen/ops/col_indices_native.h>
#include <ATen/ops/copy_native.h>
#include <ATen/ops/crow_indices_native.h>
#include <ATen/ops/empty.h>
#include <ATen/ops/empty_like_native.h>
#include <ATen/ops/empty_native.h>
#include <ATen/ops/resize_as_sparse_native.h>
#include <ATen/ops/resize_native.h>
#include <ATen/ops/sparse_csr_tensor_native.h>
#include <ATen/ops/values_native.h>
#endif

namespace at {
namespace native {

using namespace at::sparse_csr;

namespace {


} // end anonymous namespace

void _validate_sparse_compressed_tensor_args_worker(const Tensor& compressed_indices, const Tensor& plain_indices, const Tensor& values, const IntArrayRef size, const Layout& layout) {

  // Layout must be Sparse Compressed
  AT_DISPATCH_ALL_SPARSE_COMPRESSED_LAYOUTS(layout, "validate_sparse_compressed_tensor_args", [&]{});

  const std::string layout_name = layoutToString(layout, /*upper=*/ true);
  const std::string compressed_indices_name = compressedIndicesName(layout);
  const std::string plain_indices_name = plainIndicesName(layout);

  // Layout Invariants
  TORCH_CHECK(
      plain_indices.layout() == kStrided && plain_indices.is_contiguous(),
      "expected ", plain_indices_name, " to be a strided and contiguous tensor");

  TORCH_CHECK(
      compressed_indices.layout() == kStrided && compressed_indices.is_contiguous(),
      "expected ", compressed_indices_name ," to be a strided and contiguous tensor");

  TORCH_CHECK(
      values.layout() == kStrided && values.is_contiguous(),
      "expected values to be a strided and contiguous tensor");

  // Shape and Strides invariants
  TORCH_CHECK(
              size.size() >= 2,
              "size of a batched ", layout_name, " tensor must have length >= 2, but got: ",
              size.size());
  TORCH_CHECK(
              compressed_indices.dim() >= 1,
              compressed_indices_name, " must have dim >= 1 but got ", compressed_indices_name, ".dim() = ",
              compressed_indices.dim());
  TORCH_CHECK(
              plain_indices.dim() >= 1,
              plain_indices_name, " must have dim >= 1 but got ", plain_indices_name, ".dim() = ",
              plain_indices.dim());
  TORCH_CHECK(
              values.dim() >= 1,
              "values must have dim >= 1 but got values.dim() = ",
              values.dim());

  TORCH_CHECK(
      compressed_indices.dim() == plain_indices.dim(),
      "number of dimensions of ", compressed_indices_name, " and ", plain_indices_name, " must be the same.");

  AT_DISPATCH_PLAIN_SPARSE_COMPRESSED_LAYOUTS(
      layout, "validate_sparse_compressed_tensor_args",
      [&] {
        TORCH_CHECK(
                    compressed_indices.dim() == values.dim(),
                    "number of dimensions of indices and values must be the same.");
      },
      [&] {
        TORCH_CHECK(
                    compressed_indices.dim() + 2 == values.dim(),
                    "number of dimensions of indices must be two less than the number of dimensions of the values.");
      });

  TORCH_CHECK(
      static_cast<size_t>(compressed_indices.dim()) == size.size() - 1,
      "number of dimensions of indices must be one less than the number of dimensions of the provided size.");

  int block_ndim = AT_DISPATCH_PLAIN_SPARSE_COMPRESSED_LAYOUTS(layout, "validate_sparse_compressed_tensor_args", [&]{ return 0; }, [&]{ return 2; });
  IntArrayRef block_size = values.sizes().slice(values.dim() - block_ndim, block_ndim);
  int64_t numel_per_block = AT_DISPATCH_PLAIN_SPARSE_COMPRESSED_LAYOUTS(layout, "validate_sparse_compressed_tensor_args",
                                [&]() -> int64_t { return 1; }, [&]() -> int64_t { return block_size[0] * block_size[1]; });
  int compressed_dim = compressedDimension(layout, size);
  int plain_dim = plainDimension(layout, size);

  // All batch sizes must be the same
  auto batch_size = size.slice(0, size.size() - 2);
  auto compressed_indices_batch_size = compressed_indices.sizes().slice(0, compressed_indices.dim() - 1);
  auto plain_indices_batch_size = plain_indices.sizes().slice(0, plain_indices.dim() - 1);
  auto values_batch_size = values.sizes().slice(0, values.dim() - 1 - block_ndim);
  TORCH_CHECK(
      batch_size == compressed_indices_batch_size &&
      batch_size == plain_indices_batch_size &&
      batch_size == values_batch_size,
      "all batch dimensions of the provided size (", batch_size, "), indices (",
      compressed_indices_batch_size,", ", plain_indices_batch_size, "), and values (",
      values_batch_size,") must be the same.");

  // Note, this check also enforces `compressed_indices.size(-1) >= 1`
  TORCH_CHECK(
              compressed_indices.size(-1) == (size[compressed_dim] + 1),
              compressed_indices_name, ".size(-1) must be equal to size[-", (size.size() - compressed_dim), "] + 1 (that is ",
              size[compressed_dim] + 1, "), but got: ", compressed_indices.size(-1));

  AT_DISPATCH_PLAIN_SPARSE_COMPRESSED_LAYOUTS(layout, "validate_sparse_compressed_tensor_args",
      [&] {
<<<<<<< HEAD
        TORCH_CHECK(
                    plain_indices.numel() == values.numel(),
                    plain_indices_name, " and values must have the same number of elements, but got ", plain_indices_name, ".numel(): ",
                    plain_indices.numel(), ", values.numel(): ", values.numel());
      },
      [&] {
        TORCH_CHECK(
=======
        TORCH_CHECK(
                    plain_indices.numel() == values.numel(),
                    plain_indices_name, " and values must have the same number of elements, but got ", plain_indices_name, ".numel(): ",
                    plain_indices.numel(), ", values.numel(): ", values.numel());
      },
      [&] {
        TORCH_CHECK(
>>>>>>> 5654e633
                    plain_indices.numel() * numel_per_block == values.numel(),
                    "number of ", plain_indices_name, " elements must be the same as the number of blocks in values, but got ",
                    plain_indices_name, ".numel() * numel_per_block: ", plain_indices.numel() * numel_per_block,
                    ", values.numel(): ", values.numel(),", numel_per_block: ", numel_per_block);
      });

  // Indices invariants
  AT_DISPATCH_INDEX_TYPES(compressed_indices.scalar_type(), "validate_sparse_compressed_tensor_args",
      [&] {
        Tensor compressed_indices_cpu = compressed_indices.to(kCPU);
        auto compressed_indices_data_ptr = compressed_indices_cpu.data_ptr<index_t>();
        auto batch_stride = compressed_indices_cpu.dim() >= 2 ? compressed_indices_cpu.stride(-2) : 0;

        for (const auto batch_id : c10::irange(batchCount(compressed_indices_cpu))) {
          TORCH_CHECK(
                      compressed_indices_data_ptr[batch_id*batch_stride] == 0,
                      "(Batch element ", batch_id, ") ",
                      ": 0th value of ", compressed_indices_name, " must be 0, but it is ", compressed_indices_data_ptr[batch_id*batch_stride]);
          TORCH_CHECK(
                      compressed_indices_data_ptr[batch_id*batch_stride + compressed_indices.size(-1) - 1] == plain_indices.size(-1),
                      "(Batch element ", batch_id, ") ",
                      "last value of ", compressed_indices_name, " should be equal to the length of ", plain_indices_name, ".");
          for (int i =  1; i <= size[size.size() - 2]; i++) {
            TORCH_CHECK(
                        compressed_indices_data_ptr[batch_id*batch_stride + i - 1] <= compressed_indices_data_ptr[batch_id*batch_stride + i],
                        "(Batch element ", batch_id, ") ",
                        "at position i = ", i, ", the condition ", compressed_indices_name, "[i - 1] <= ", compressed_indices_name, "[i] fails");
          }
        }
        if (plain_indices.numel() > 0) {
          TORCH_CHECK(0 <= plain_indices.min().item<index_t>(), plain_indices_name, ".min() should be greater or equal to zero");
          TORCH_CHECK(size[plain_dim] > plain_indices.max().item<index_t>(), "size[-", (size.size() - plain_dim),"] should be greater than ", plain_indices_name, ".max()");
        }
      });

  // Type Invariants
  auto compressed_indices_type = compressed_indices.scalar_type();
  auto plain_indices_type = plain_indices.scalar_type();
  TORCH_CHECK(
      compressed_indices_type == plain_indices_type,
      "both ", compressed_indices_name, " and ", plain_indices_name, " should have the same type.");
  TORCH_CHECK(
      compressed_indices_type == kInt || compressed_indices_type == kLong,
      compressed_indices_name, " and ", plain_indices_name, " must be an int32 or int64 type, but got: ",
      compressed_indices_type);

  // Device Invariants
  TORCH_CHECK(
      plain_indices.get_device() == compressed_indices.get_device(),
      compressed_indices_name, " and ", plain_indices_name, " devices (",
      compressed_indices.get_device(),
      ", ",
      plain_indices.get_device(),
      ") must match");
  TORCH_CHECK(
      compressed_indices.get_device() == values.get_device(),
      "device of ", compressed_indices_name, " (",
      compressed_indices.get_device(),
      ") must match device of values (",
      values.get_device(),
      ")");
  TORCH_CHECK(
      values.device().type() == kCPU || values.device().type() == kCUDA,
      "device type of values (",
      values.device().type(),
      ") must be CPU or CUDA");

}

<<<<<<< HEAD
void _validate_sparse_compressed_tensor_args(const Tensor& compressed_indices, const Tensor& plain_indices, const Tensor& values, IntArrayRef size, Layout layout) {
  _validate_sparse_compressed_tensor_args_worker(compressed_indices, plain_indices, values, size, layout);
=======
void _validate_sparse_compressed_tensor_args(const Tensor& crow_indices, const Tensor& col_indices, const Tensor& values, IntArrayRef size, Layout layout) {
  _validate_sparse_compressed_tensor_args_worker(crow_indices, col_indices, values, size, layout);
}

void _validate_sparse_csr_tensor_args(const Tensor& crow_indices, const Tensor& col_indices, const Tensor& values, IntArrayRef size) {
  _validate_sparse_compressed_tensor_args_worker(crow_indices, col_indices, values, size, kSparseCsr);
>>>>>>> 5654e633
}

void _validate_sparse_csr_tensor_args(const Tensor& crow_indices, const Tensor& col_indices, const Tensor& values, IntArrayRef size) {
  _validate_sparse_compressed_tensor_args_worker(crow_indices, col_indices, values, size, kSparseCsr);
}

// Construction of CSR, CSC, BSR, and BSC tensors.

// Note: The usage of "Csr" in names like SparseCsrTensor,
// SparseCsrCPU, SparseCsrCUDA, and SparseCsrTensorImpl exists because
// of historical reasons (that ought to be removed in future) and does
// not mean that the corresponding functionality would be CSR layout
// only specific.
SparseCsrTensor new_compressed_tensor(const TensorOptions& options) {
  // TODO: remove this comment after enabling autograd support for CSR tensor
  // constructor.
  // TORCH_INTERNAL_ASSERT(impl::variable_excluded_from_dispatch());
  Layout layout = AT_DISPATCH_ALL_SPARSE_COMPRESSED_LAYOUTS(options.layout(), "new_compressed_tensor", [&] { return the_layout; });
  DispatchKey dispatch_key;

  TORCH_CHECK_NOT_IMPLEMENTED(
    options.device().type() == kCPU || options.device().type() == kCUDA,
     "Could not run '", "sparse_csr_tensor", "' from the '", options.device(), "' device.)");

  if (options.device().is_cuda()) {
    dispatch_key = DispatchKey::SparseCsrCUDA;
  } else {
    dispatch_key = DispatchKey::SparseCsrCPU;
  }

  return detail::make_tensor<SparseCsrTensorImpl>(
      DispatchKeySet(dispatch_key), layout, options.dtype());
}

template <c10::Layout required_layout>
Tensor _sparse_compressed_tensor_unsafe_template(const Tensor& compressed_indices,
                                                 const Tensor& plain_indices,
                                                 const Tensor& values,
                                                 IntArrayRef size,
                                                 c10::optional<ScalarType> dtype,
                                                 c10::optional<Layout> layout,
                                                 c10::optional<Device> device,
                                                 c10::optional<bool> pin_memory) {

  Layout layout_ = layout.value_or(required_layout);
  if (required_layout == Layout::Unspecified) {
    // checks that sparse compressed layout is specified
    AT_DISPATCH_ALL_SPARSE_COMPRESSED_LAYOUTS(layout_, "sparse_compressed_tensor_unsafe", [&]{});
  } else {
    TORCH_CHECK(layout_ == required_layout, "sparse compressed layout must be ",required_layout, " but got ", layout_);
  }
  TensorOptions options = TensorOptions().dtype(dtype).layout(layout_).device(device).pinned_memory(pin_memory);
  SparseCsrTensor self = new_compressed_tensor(options);
  get_sparse_csr_impl(self)->set_member_tensors(compressed_indices, plain_indices, values, size);
  return self;
}

#define SPARSE_COMPRESSED_TENSOR_UNSAFE(KIND, REQUIRED_LAYOUT)          \
  Tensor _sparse_##KIND##_tensor_unsafe(const Tensor& compressed_indices, \
                                        const Tensor& plain_indices,    \
                                        const Tensor& values,           \
                                        IntArrayRef size,               \
                                        c10::optional<ScalarType> dtype, \
                                        c10::optional<Layout> layout,   \
                                        c10::optional<Device> device,   \
                                        c10::optional<bool> pin_memory) { \
    return _sparse_compressed_tensor_unsafe_template<REQUIRED_LAYOUT>(compressed_indices, plain_indices, values, size, dtype, layout, device, pin_memory); \
  }

SPARSE_COMPRESSED_TENSOR_UNSAFE(compressed, Layout::Unspecified);
SPARSE_COMPRESSED_TENSOR_UNSAFE(csr, kSparseCsr);

// TODO: This constructor should probably use an ATen abstract method in order
// to make autograd dispatch available for the CSR constructor. See the relevant
// note in native_functions.yaml.
Tensor sparse_csr_tensor(
    const Tensor& crow_indices,
    const Tensor& col_indices,
    const Tensor& values,
    IntArrayRef size,
    c10::optional<ScalarType> dtype,
    c10::optional<Layout> layout,
    c10::optional<Device> device,
    c10::optional<bool> pin_memory) {
  // See [Note: hacky wrapper removal for TensorOptions]
  TensorOptions options = TensorOptions().dtype(dtype).layout(layout).device(device).pinned_memory(pin_memory);

  at::native::_validate_sparse_csr_tensor_args(crow_indices, col_indices, values, size);

  return at::native::_sparse_csr_tensor_unsafe(
      crow_indices,
      col_indices,
      values,
      size,
      optTypeMetaToScalarType(options.dtype_opt()),
      options.layout_opt(),
      options.device_opt(),
      options.pinned_memory_opt());
}

Tensor sparse_csr_tensor(
    const Tensor& crow_indices,
    const Tensor& col_indices,
    const Tensor& values,
    c10::optional<ScalarType> dtype,
    c10::optional<Layout> layout,
    c10::optional<Device> device,
    c10::optional<bool> pin_memory) {
  // See [Note: hacky wrapper removal for TensorOptions]
  TensorOptions options = TensorOptions().dtype(dtype).layout(layout).device(device).pinned_memory(pin_memory);
  // std::array<int64_t, 2> size = {0, 0};
  auto size = DimVector(IntArrayRef(col_indices.sizes().data(), col_indices.dim() - 1));
  size.push_back(crow_indices.size(-1) - 1);
  size.push_back(col_indices.max().item<int64_t>() + 1);

  at::native::_validate_sparse_csr_tensor_args(crow_indices, col_indices, values, size);

  return at::native::_sparse_csr_tensor_unsafe(
      crow_indices,
      col_indices,
      values,
      size,
      optTypeMetaToScalarType(options.dtype_opt()),
      options.layout_opt(),
      options.device_opt(),
      options.pinned_memory_opt());
}

Tensor empty_sparse_csr(
    IntArrayRef size,
    c10::optional<ScalarType> dtype,
    c10::optional<Layout> layout,
    c10::optional<Device> device,
    c10::optional<bool> pin_memory,
    c10::optional<MemoryFormat> optional_memory_format) {
  check_size_nonnegative(size);

  TORCH_CHECK(size.size() >= 2, "torch.empty: Only batched sparse CSR matrices are supported, but got size ", size);
  TORCH_INTERNAL_ASSERT_DEBUG_ONLY(layout == Layout::SparseCsr);

  auto rows = size[size.size() - 2];
  int64_t nnz = 0;

  auto crow_indices_size = DimVector(size.slice(0, size.size() - 2));
  crow_indices_size.push_back(rows + 1);
  auto col_indices_values_size = DimVector(size.slice(0, size.size() - 2));
  col_indices_values_size.push_back(nnz);

  TensorOptions options = TensorOptions().dtype(ScalarType::Long).layout(Layout::Strided).device(device).pinned_memory(pin_memory);
  auto crow_indices = at::empty(crow_indices_size, options);
  auto col_indices = at::empty(col_indices_values_size, options);
  auto values = at::empty(col_indices_values_size, options.dtype(dtype));

  return at::native::_sparse_csr_tensor_unsafe(
      crow_indices,
      col_indices,
      values,
      size,
      dtype,
      layout,
      device,
      pin_memory);
}

const Tensor& resize_sparse_csr_(
    const Tensor& self,
    IntArrayRef size,
    c10::optional<MemoryFormat> optional_memory_format) {
  check_size_nonnegative(size);
  TORCH_CHECK(size.size() >= 2, "torch.resize_: Only batched sparse CSR matrices are supported, but got size ", size);
  TORCH_CHECK(
      self.size(-1) <= size[size.size() - 1],
      "torch.resize_: Resizing columns of sparse CSR tensors to a smaller value is not supported. ",
      "The original number of columns is ",
      self.size(-1),
      " while the requested new number of columns is ", size[size.size() - 1], ".");
  get_sparse_csr_impl(self)->resize_(self._nnz(), size);
  return self;
}

Tensor& copy_sparse_csr_(Tensor& self, const Tensor& src, bool non_blocking) {
  TORCH_CHECK(
      self.sizes() == src.sizes(),
      "copy_sparse_csr_: only same size tensors are supported.");
  TORCH_CHECK(
      self.is_sparse_csr() && src.is_sparse_csr(),
      "copy_sparse_csr_: copy between different layouts is not supported. Found self type = ",
      self.toString(),
      " and src type = ",
      src.toString());
  TORCH_CHECK(
      self._nnz() == src._nnz(),
      "copy_sparse_csr_: only tensors with the same number of specified elements are supported.");
  self.crow_indices().copy_(src.crow_indices(), non_blocking);
  self.col_indices().copy_(src.col_indices(), non_blocking);
  self.values().copy_(src.values(), non_blocking);
  return self;
}

// Access members of CSR tensors.
int64_t _nnz_sparse_csr(const SparseCsrTensor& self) {
  return get_sparse_csr_impl(self)->nnz();
}

Tensor values_sparse_csr(const Tensor& self) {
  return get_sparse_csr_impl(self)->values().alias();
}

Tensor crow_indices_sparse_csr(const Tensor& self) {
  return get_sparse_csr_impl(self)->crow_indices().alias();
}

Tensor col_indices_sparse_csr(const Tensor& self) {
  return get_sparse_csr_impl(self)->col_indices().alias();
}

bool _is_same_size_as_sparse_csr(
    const SparseCsrTensor& self,
    const SparseCsrTensor& src) {
  return self.sizes().equals(src.sizes());
}

const SparseCsrTensor& resize_as_sparse_csr_(
    const SparseCsrTensor& self,
    const SparseCsrTensor& src) {
  TORCH_CHECK(
      src.is_sparse_csr() && self.is_sparse_csr(),
      "resize_as_sparse_csr_: layout for self and src must be sparse_csr but got ",
      self.layout(),
      " for self, and ",
      src.layout(),
      " for src");
  if (!_is_same_size_as_sparse_csr(self, src)) {
    get_sparse_csr_impl(self)->resize_as_sparse_csr_tensor_(src);
  }
  return self;
}

SparseCsrTensor clone_sparse_csr(
    const SparseCsrTensor& self,
    c10::optional<c10::MemoryFormat> optional_memory_format) {
  TORCH_CHECK(
      !optional_memory_format.has_value(),
      "unsupported memory format option ",
      optional_memory_format.value());
  TensorOptions options = self.options();
  return at::native::_sparse_csr_tensor_unsafe(
                                               self.crow_indices().clone(),
                                               self.col_indices().clone(),
                                               self.values().clone(),
                                               self.sizes(),
                                               optTypeMetaToScalarType(options.dtype_opt()),
                                               options.layout_opt(),
                                               options.device_opt(),
                                               options.pinned_memory_opt());
}

Tensor empty_like_sparse_csr(
    const Tensor& self,
    c10::optional<ScalarType> dtype,
    c10::optional<Layout> layout,
    c10::optional<Device> device,
    c10::optional<bool> pin_memory,
    c10::optional<c10::MemoryFormat> optional_memory_format) {
  TensorOptions options_ = TensorOptions().dtype(dtype).layout(layout).device(device).pinned_memory(pin_memory);
  TensorOptions options =
      self.options()
          .merge_in(options_)
          .merge_memory_format(optional_memory_format);

  if (options.layout() == kSparseCsr) {
    auto result = at::native::_sparse_csr_tensor_unsafe(
        self.crow_indices().clone(),
        self.col_indices().clone(),
        at::empty(self.values().sizes(), options.layout(kStrided)),
        self.sizes(),
        dtype,
        self.layout(),
        device);
    return result;
  } else if (options.layout() == kStrided) {
    return at::native::empty_like(self, dtype, layout, device, pin_memory, optional_memory_format);
  } else {
    TORCH_CHECK(false, "Layout ", options.layout(), " is not supported");
  }
}

} // namespace native
} // namespace at<|MERGE_RESOLUTION|>--- conflicted
+++ resolved
@@ -132,7 +132,6 @@
 
   AT_DISPATCH_PLAIN_SPARSE_COMPRESSED_LAYOUTS(layout, "validate_sparse_compressed_tensor_args",
       [&] {
-<<<<<<< HEAD
         TORCH_CHECK(
                     plain_indices.numel() == values.numel(),
                     plain_indices_name, " and values must have the same number of elements, but got ", plain_indices_name, ".numel(): ",
@@ -140,15 +139,6 @@
       },
       [&] {
         TORCH_CHECK(
-=======
-        TORCH_CHECK(
-                    plain_indices.numel() == values.numel(),
-                    plain_indices_name, " and values must have the same number of elements, but got ", plain_indices_name, ".numel(): ",
-                    plain_indices.numel(), ", values.numel(): ", values.numel());
-      },
-      [&] {
-        TORCH_CHECK(
->>>>>>> 5654e633
                     plain_indices.numel() * numel_per_block == values.numel(),
                     "number of ", plain_indices_name, " elements must be the same as the number of blocks in values, but got ",
                     plain_indices_name, ".numel() * numel_per_block: ", plain_indices.numel() * numel_per_block,
@@ -218,17 +208,8 @@
 
 }
 
-<<<<<<< HEAD
 void _validate_sparse_compressed_tensor_args(const Tensor& compressed_indices, const Tensor& plain_indices, const Tensor& values, IntArrayRef size, Layout layout) {
   _validate_sparse_compressed_tensor_args_worker(compressed_indices, plain_indices, values, size, layout);
-=======
-void _validate_sparse_compressed_tensor_args(const Tensor& crow_indices, const Tensor& col_indices, const Tensor& values, IntArrayRef size, Layout layout) {
-  _validate_sparse_compressed_tensor_args_worker(crow_indices, col_indices, values, size, layout);
-}
-
-void _validate_sparse_csr_tensor_args(const Tensor& crow_indices, const Tensor& col_indices, const Tensor& values, IntArrayRef size) {
-  _validate_sparse_compressed_tensor_args_worker(crow_indices, col_indices, values, size, kSparseCsr);
->>>>>>> 5654e633
 }
 
 void _validate_sparse_csr_tensor_args(const Tensor& crow_indices, const Tensor& col_indices, const Tensor& values, IntArrayRef size) {
@@ -272,7 +253,6 @@
                                                  c10::optional<Layout> layout,
                                                  c10::optional<Device> device,
                                                  c10::optional<bool> pin_memory) {
-
   Layout layout_ = layout.value_or(required_layout);
   if (required_layout == Layout::Unspecified) {
     // checks that sparse compressed layout is specified
@@ -301,61 +281,90 @@
 SPARSE_COMPRESSED_TENSOR_UNSAFE(compressed, Layout::Unspecified);
 SPARSE_COMPRESSED_TENSOR_UNSAFE(csr, kSparseCsr);
 
+inline DimVector _estimate_sparse_compressed_tensor_size(
+    const Tensor& compressed_indices,
+    const Tensor& plain_indices,
+    const Tensor& values,
+    Layout layout) {
+  DimVector size = DimVector(IntArrayRef(plain_indices.sizes().data(), plain_indices.dim() - 1));
+  int64_t compressed_dim = (plain_indices.size(-1) > 0 ? compressed_indices.size(-1) - 1 : 0);
+  int64_t plain_dim = AT_DISPATCH_INDEX_TYPES(plain_indices.scalar_type(), "csr_construct_check", [&]() -> int64_t { return plain_indices.max().item<index_t>() + 1; });
+  AT_DISPATCH_ROW_SPARSE_COMPRESSED_LAYOUTS(layout, "estimate_sparse_compressed_tensor_size",
+      [&]{
+        size.push_back(compressed_dim);
+        size.push_back(plain_dim);
+      },
+      [&]{
+        size.push_back(plain_dim);
+        size.push_back(compressed_dim);
+      });
+  return size;
+}
+
 // TODO: This constructor should probably use an ATen abstract method in order
 // to make autograd dispatch available for the CSR constructor. See the relevant
 // note in native_functions.yaml.
-Tensor sparse_csr_tensor(
-    const Tensor& crow_indices,
-    const Tensor& col_indices,
+
+template <Layout required_layout>
+Tensor sparse_compressed_tensor_template(
+    const Tensor& compressed_indices,
+    const Tensor& plain_indices,
     const Tensor& values,
-    IntArrayRef size,
+    c10::optional<IntArrayRef> size,
     c10::optional<ScalarType> dtype,
     c10::optional<Layout> layout,
     c10::optional<Device> device,
     c10::optional<bool> pin_memory) {
+  Layout layout_ = layout.value_or(required_layout);
+  if (required_layout == Layout::Unspecified) {
+    // checks that sparse compressed layout is specified
+    AT_DISPATCH_ALL_SPARSE_COMPRESSED_LAYOUTS(layout_, "sparse_compressed_tensor", [&]{});
+  } else {
+    TORCH_CHECK(layout_ == required_layout, "sparse compressed layout must be ",required_layout, " but got ", layout_);
+  }
+  auto size_ = (size.has_value() ? size.value() : _estimate_sparse_compressed_tensor_size(compressed_indices, plain_indices, values, layout_));
+
   // See [Note: hacky wrapper removal for TensorOptions]
-  TensorOptions options = TensorOptions().dtype(dtype).layout(layout).device(device).pinned_memory(pin_memory);
-
-  at::native::_validate_sparse_csr_tensor_args(crow_indices, col_indices, values, size);
-
-  return at::native::_sparse_csr_tensor_unsafe(
-      crow_indices,
-      col_indices,
+  TensorOptions options = TensorOptions().dtype(dtype).layout(layout_).device(device).pinned_memory(pin_memory);
+
+  _validate_sparse_compressed_tensor_args_worker(compressed_indices, plain_indices, values, size_, layout_);
+
+  return at::native::_sparse_compressed_tensor_unsafe(
+      compressed_indices,
+      plain_indices,
       values,
-      size,
+      size_,
       optTypeMetaToScalarType(options.dtype_opt()),
       options.layout_opt(),
       options.device_opt(),
       options.pinned_memory_opt());
 }
 
-Tensor sparse_csr_tensor(
-    const Tensor& crow_indices,
-    const Tensor& col_indices,
-    const Tensor& values,
-    c10::optional<ScalarType> dtype,
-    c10::optional<Layout> layout,
-    c10::optional<Device> device,
-    c10::optional<bool> pin_memory) {
-  // See [Note: hacky wrapper removal for TensorOptions]
-  TensorOptions options = TensorOptions().dtype(dtype).layout(layout).device(device).pinned_memory(pin_memory);
-  // std::array<int64_t, 2> size = {0, 0};
-  auto size = DimVector(IntArrayRef(col_indices.sizes().data(), col_indices.dim() - 1));
-  size.push_back(crow_indices.size(-1) - 1);
-  size.push_back(col_indices.max().item<int64_t>() + 1);
-
-  at::native::_validate_sparse_csr_tensor_args(crow_indices, col_indices, values, size);
-
-  return at::native::_sparse_csr_tensor_unsafe(
-      crow_indices,
-      col_indices,
-      values,
-      size,
-      optTypeMetaToScalarType(options.dtype_opt()),
-      options.layout_opt(),
-      options.device_opt(),
-      options.pinned_memory_opt());
-}
+#define SPARSE_COMPRESSED_TENSOR(KIND, REQUIRED_LAYOUT) \
+  Tensor sparse_##KIND##_tensor(const Tensor& compressed_indices,       \
+                                const Tensor& plain_indices,            \
+                                const Tensor& values,                   \
+                                c10::optional<ScalarType> dtype,        \
+                                c10::optional<Layout> layout,           \
+                                c10::optional<Device> device,           \
+                                c10::optional<bool> pin_memory) {       \
+    c10::optional<IntArrayRef> size;                                    \
+    return sparse_compressed_tensor_template<REQUIRED_LAYOUT>(compressed_indices, plain_indices, values, size, dtype, layout, device, pin_memory); \
+  }                                                                     \
+  Tensor sparse_##KIND##_tensor(const Tensor& compressed_indices,       \
+                                const Tensor& plain_indices,            \
+                                const Tensor& values,                   \
+                                IntArrayRef size,                       \
+                                c10::optional<ScalarType> dtype,        \
+                                c10::optional<Layout> layout,           \
+                                c10::optional<Device> device,           \
+                                c10::optional<bool> pin_memory) {       \
+    c10::optional<IntArrayRef> size_(size);                             \
+    return sparse_compressed_tensor_template<REQUIRED_LAYOUT>(compressed_indices, plain_indices, values, size_, dtype, layout, device, pin_memory); \
+  }
+
+SPARSE_COMPRESSED_TENSOR(compressed, Layout::Unspecified)
+SPARSE_COMPRESSED_TENSOR(csr, kSparseCsr)
 
 Tensor empty_sparse_csr(
     IntArrayRef size,
