--- conflicted
+++ resolved
@@ -1315,11 +1315,7 @@
       throw c10::Error("Type could not be converted to any of the known types.", "");
     }
     auto res = getCustomClassType<T>();
-<<<<<<< HEAD
-    return std::dynamic_pointer_cast<Type>(std::move(res.type_));
-=======
     return std::dynamic_pointer_cast<Type>(std::move(res));
->>>>>>> fc4706b1
   }
 };
 
