load("@bazel_skylib//lib:paths.bzl", "paths")
load("@pybind11_bazel//:build_defs.bzl", "pybind_extension")
load("@rules_proto//proto:defs.bzl", "proto_library")
load("@rules_cc//cc:defs.bzl", "cc_binary", "cc_library", "cc_proto_library", "cc_test")
load("//third_party:substitution.bzl", "header_template_rule")
load("//:tools/build_variables.bzl", "jit_core_sources", "libtorch_core_sources", "libtorch_cuda_sources", "libtorch_distributed_sources", "libtorch_extra_sources", "libtorch_nvfuser_generated_headers", "libtorch_nvfuser_runtime_sources", "libtorch_python_core_sources", "torch_cpp_srcs", "lazy_tensor_ts_sources")
load("//tools/rules:cu.bzl", "cu_library")
load("//tools/config:defs.bzl", "if_cuda")
load("//:aten.bzl", "intern_build_aten_ops", "generate_aten", "aten_ufunc_generated_cpu_sources", "aten_ufunc_generated_cpu_kernel_sources", "aten_ufunc_generated_cuda_sources")

COMMON_COPTS = [
    "-DHAVE_MALLOC_USABLE_SIZE=1",
    "-DHAVE_MMAP=1",
    "-DHAVE_SHM_OPEN=1",
    "-DHAVE_SHM_UNLINK=1",
    "-D_FILE_OFFSET_BITS=64",
    "-DTH_HAVE_THREAD",
    "-DUSE_FBGEMM",
    "-DUSE_DISTRIBUTED",
    "-DAT_PER_OPERATOR_HEADERS",
    "-DATEN_THREADING=NATIVE",
    "-DNO_CUDNN_DESTROY_HANDLE",
] + if_cuda([
    "-DUSE_CUDA",
    "-DUSE_CUDNN",
])

aten_generation_srcs = ["aten/src/ATen/native/native_functions.yaml"] + glob(["aten/src/ATen/templates/**"])

generated_cpu_cpp = [
    "aten/src/ATen/RegisterBackendSelect.cpp",
    "aten/src/ATen/RegisterCPU.cpp",
    "aten/src/ATen/RegisterFunctionalization_0.cpp",
    "aten/src/ATen/RegisterFunctionalization_1.cpp",
    "aten/src/ATen/RegisterFunctionalization_2.cpp",
    "aten/src/ATen/RegisterFunctionalization_3.cpp",
    # "aten/src/ATen/RegisterFunctionalizationEverything.cpp",
    "aten/src/ATen/RegisterMkldnnCPU.cpp",
    "aten/src/ATen/RegisterQuantizedCPU.cpp",
    "aten/src/ATen/RegisterSparseCPU.cpp",
    "aten/src/ATen/RegisterSparseCsrCPU.cpp",
    "aten/src/ATen/RegisterZeroTensor.cpp",
    "aten/src/ATen/RegisterCompositeImplicitAutograd.cpp",
    "aten/src/ATen/RegisterCompositeExplicitAutograd.cpp",
    "aten/src/ATen/RegisterMeta.cpp",
    "aten/src/ATen/RegisterSchema.cpp",
    "aten/src/ATen/CPUFunctions.h",
    "aten/src/ATen/CPUFunctions_inl.h",
    "aten/src/ATen/CompositeExplicitAutogradFunctions.h",
    "aten/src/ATen/CompositeExplicitAutogradFunctions_inl.h",
    "aten/src/ATen/CompositeImplicitAutogradFunctions.h",
    "aten/src/ATen/CompositeImplicitAutogradFunctions_inl.h",
    "aten/src/ATen/FunctionalInverses.h",
    "aten/src/ATen/Functions.h",
    "aten/src/ATen/Functions.cpp",
    "aten/src/ATen/RedispatchFunctions.h",
    "aten/src/ATen/Operators.h",
    "aten/src/ATen/Operators_0.cpp",
    "aten/src/ATen/Operators_1.cpp",
    "aten/src/ATen/Operators_2.cpp",
    "aten/src/ATen/Operators_3.cpp",
    "aten/src/ATen/Operators_4.cpp",
    "aten/src/ATen/NativeFunctions.h",
    "aten/src/ATen/MetaFunctions.h",
    "aten/src/ATen/MetaFunctions_inl.h",
    "aten/src/ATen/MethodOperators.h",
    "aten/src/ATen/NativeMetaFunctions.h",
    "aten/src/ATen/RegistrationDeclarations.h",
    "aten/src/ATen/core/aten_interned_strings.h",
    "aten/src/ATen/core/TensorBody.h",
    "aten/src/ATen/core/TensorMethods.cpp",
    "aten/src/ATen/core/ATenOpList.cpp",
]

generated_cuda_cpp = [
    "aten/src/ATen/CUDAFunctions.h",
    "aten/src/ATen/CUDAFunctions_inl.h",
    "aten/src/ATen/RegisterCUDA.cpp",
    "aten/src/ATen/RegisterQuantizedCUDA.cpp",
    "aten/src/ATen/RegisterSparseCUDA.cpp",
    "aten/src/ATen/RegisterSparseCsrCUDA.cpp",
]

generate_aten(
    name = "generated_aten_cpp",
    srcs = aten_generation_srcs,
    outs = (
        generated_cpu_cpp +
        generated_cuda_cpp +
        aten_ufunc_generated_cpu_sources("aten/src/ATen/{}") +
        aten_ufunc_generated_cpu_kernel_sources("aten/src/ATen/{}") +
        aten_ufunc_generated_cuda_sources("aten/src/ATen/{}") +
        ["aten/src/ATen/Declarations.yaml"]
    ),
    generator = "//tools/codegen:gen",
)

<<<<<<< HEAD
py_binary(
    name = "generate_code",
    srcs = ["tools/setup_helpers/generate_code.py"],
    deps = [
        "//tools/autograd",
    ],
=======
py_library(
    name = "tools_jit",
    srcs = glob(["tools/jit/*.py"]),
    data = glob(["tools/jit/templates/*"]),
    visibility = ["//tools/setup_helpers:__pkg__"],
>>>>>>> f8895eb5
)

libtorch_cpp_generated_sources = [
        "torch/csrc/autograd/generated/VariableType.h",
        "torch/csrc/autograd/generated/VariableType_0.cpp",
        "torch/csrc/autograd/generated/VariableType_1.cpp",
        "torch/csrc/autograd/generated/VariableType_2.cpp",
        "torch/csrc/autograd/generated/VariableType_3.cpp",
        "torch/csrc/autograd/generated/VariableType_4.cpp",
        # "torch/csrc/autograd/generated/VariableTypeEverything.cpp",
        "torch/csrc/autograd/generated/TraceType_0.cpp",
        "torch/csrc/autograd/generated/TraceType_1.cpp",
        "torch/csrc/autograd/generated/TraceType_2.cpp",
        "torch/csrc/autograd/generated/TraceType_3.cpp",
        "torch/csrc/autograd/generated/TraceType_4.cpp",
        # "torch/csrc/autograd/generated/TraceTypeEverything.cpp",
        "torch/csrc/autograd/generated/ADInplaceOrViewType_0.cpp",
        "torch/csrc/autograd/generated/ADInplaceOrViewType_1.cpp",
        # "torch/csrc/autograd/generated/ADInplaceOrViewTypeEverything.cpp",
        "torch/csrc/autograd/generated/Functions.h",
        "torch/csrc/autograd/generated/Functions.cpp",
        "torch/csrc/autograd/generated/variable_factories.h",
        "torch/csrc/lazy/generated/LazyIr.h",
        "torch/csrc/lazy/generated/LazyNativeFunctions.h",
        "torch/csrc/lazy/generated/LazyNativeFunctions.cpp",
        "torch/csrc/lazy/generated/RegisterAutogradLazy.cpp",
        "torch/csrc/lazy/generated/RegisterLazy.cpp",
]

libtorch_python_generated_sources = [
        "torch/csrc/autograd/generated/python_functions.h",
        "torch/csrc/autograd/generated/python_functions_0.cpp",
        "torch/csrc/autograd/generated/python_functions_1.cpp",
        "torch/csrc/autograd/generated/python_functions_2.cpp",
        "torch/csrc/autograd/generated/python_functions_3.cpp",
        "torch/csrc/autograd/generated/python_functions_4.cpp",
        "torch/csrc/autograd/generated/python_variable_methods.cpp",
        "torch/csrc/autograd/generated/python_torch_functions_0.cpp",
        "torch/csrc/autograd/generated/python_torch_functions_1.cpp",
        "torch/csrc/autograd/generated/python_torch_functions_2.cpp",
        "torch/csrc/autograd/generated/python_nn_functions.cpp",
        "torch/csrc/autograd/generated/python_fft_functions.cpp",
        "torch/csrc/autograd/generated/python_linalg_functions.cpp",
        "torch/csrc/autograd/generated/python_sparse_functions.cpp",
        "torch/csrc/autograd/generated/python_special_functions.cpp",
        "torch/csrc/autograd/generated/python_return_types.cpp",
]

genrule(
    name = "all_generated_code",
    srcs = [
        "aten/src/ATen/native/native_functions.yaml",
        "aten/src/ATen/native/ts_native_functions.yaml",
        "torch/csrc/lazy/core/shape_inference.h",
        "torch/csrc/lazy/ts_backend/ts_native_functions.cpp",
        "aten/src/ATen/templates/DispatchKeyNativeFunctions.cpp",
        "aten/src/ATen/templates/DispatchKeyNativeFunctions.h",
        "aten/src/ATen/templates/RegisterDispatchKey.cpp",
        "aten/src/ATen/templates/LazyIr.h",
    ],
    outs = libtorch_cpp_generated_sources + libtorch_python_generated_sources,
    cmd = "$(location //tools/setup_helpers:generate_code) --install_dir `dirname $(location torch/csrc/autograd/generated/variable_factories.h)`/../.. --native-functions-path $(location aten/src/ATen/native/native_functions.yaml) --gen_lazy_ts_backend",
    tools = ["//tools/setup_helpers:generate_code"],
)

filegroup(
    name = "cpp_generated_code",
    data = [":all_generated_code"],
    srcs = libtorch_cpp_generated_sources,
)

filegroup(
    name = "python_generated_code",
    data = [":all_generated_code"],
    srcs = libtorch_python_generated_sources,
)

exports_files(
    srcs = ["aten/src/ATen/cpu/tbb/extra/version_string.ver.in"],
)

# ATen
filegroup(
    name = "aten_base_cpp",
    srcs = glob([
        "aten/src/ATen/*.cpp",
        "aten/src/ATen/detail/*.cpp",
        "aten/src/ATen/cpu/*.cpp",
    ]),
)

filegroup(
    name = "ATen_CORE_SRCS",
    srcs = glob(
        [
            "aten/src/ATen/core/**/*.cpp",
        ],
        exclude = [
            "aten/src/ATen/core/**/*_test.cpp",
        ],
    ),
)

filegroup(
    name = "aten_native_cpp",
    srcs = glob(["aten/src/ATen/native/*.cpp"]),
)

filegroup(
    name = "aten_native_sparse_cpp",
    srcs = glob(["aten/src/ATen/native/sparse/*.cpp"]),
)

filegroup(
    name = "aten_native_nested_cpp",
    srcs = glob(["aten/src/ATen/native/nested/*.cpp"]),
)

filegroup(
    name = "aten_native_quantized_cpp",
    srcs = glob(
        [
            "aten/src/ATen/native/quantized/*.cpp",
            "aten/src/ATen/native/quantized/cpu/*.cpp",
        ],
    ),
)

filegroup(
    name = "aten_native_mkl_cpp",
    srcs = glob(["aten/src/ATen/native/mkl/*.cpp", "aten/src/ATen/mkl/*.cpp"]),
)

filegroup(
    name = "aten_native_mkldnn_cpp",
    srcs = glob(["aten/src/ATen/native/mkldnn/*.cpp"]),
)

filegroup(
    name = "aten_native_xnnpack",
    srcs = glob(["aten/src/ATen/native/xnnpack/*.cpp"]),
)

filegroup(
    name = "aten_base_vulkan",
    srcs = glob(["aten/src/ATen/vulkan/*.cpp"]),
)

filegroup(
    name = "aten_base_metal",
    srcs = glob(["aten/src/ATen/metal/*.cpp"]),
)

filegroup(
    name = "ATen_QUANTIZED_SRCS",
    srcs = glob(
        [
            "aten/src/ATen/quantized/**/*.cpp",
        ],
        exclude = [
            "aten/src/ATen/quantized/**/*_test.cpp",
        ],
    ),
)

filegroup(
    name = "aten_cuda_cpp_srcs",
    srcs = glob(
        [
            "aten/src/ATen/cuda/*.cpp",
            "aten/src/ATen/cuda/detail/*.cpp",
            "aten/src/ATen/cudnn/*.cpp",
            "aten/src/ATen/native/cuda/*.cpp",
            "aten/src/ATen/native/cuda/linalg/*.cpp",
            "aten/src/ATen/native/cudnn/*.cpp",
            "aten/src/ATen/native/miopen/*.cpp",
            "aten/src/ATen/native/sparse/cuda/*.cpp",
            "aten/src/THC/*.cpp",
        ],
    ),
)

filegroup(
    name = "aten_cu_srcs",
    srcs = glob([
        "aten/src/ATen/cuda/*.cu",
        "aten/src/ATen/cuda/detail/*.cu",
        "aten/src/ATen/native/cuda/*.cu",
        "aten/src/ATen/native/quantized/cuda/*.cu",
        "aten/src/ATen/native/sparse/cuda/*.cu",
    ]) + aten_ufunc_generated_cuda_sources("aten/src/ATen/{}"),
    # It's a bit puzzling to me why it's not necessary to declare the
    # target that generates these sources...
)

header_template_rule(
    name = "aten_src_ATen_config",
    src = "aten/src/ATen/Config.h.in",
    out = "aten/src/ATen/Config.h",
    include = "aten/src",
    substitutions = {
        "@AT_MKLDNN_ENABLED@": "1",
        "@AT_MKL_ENABLED@": "1",
        "@AT_MKL_SEQUENTIAL@": "0",
        "@AT_FFTW_ENABLED@": "0",
        "@AT_POCKETFFT_ENABLED@": "0",
        "@AT_NNPACK_ENABLED@": "0",
        "@CAFFE2_STATIC_LINK_CUDA_INT@": "0",
        "@AT_BUILD_WITH_BLAS@": "1",
        "@AT_BUILD_WITH_LAPACK@": "1",
        "@AT_PARALLEL_OPENMP@": "0",
        "@AT_PARALLEL_NATIVE@": "1",
        "@AT_PARALLEL_NATIVE_TBB@": "0",
        "@AT_BLAS_F2C@": "0",
        "@AT_BLAS_USE_CBLAS_DOT@": "1",
    },
)

header_template_rule(
    name = "aten_src_ATen_cuda_config",
    src = "aten/src/ATen/cuda/CUDAConfig.h.in",
    out = "aten/src/ATen/cuda/CUDAConfig.h",
    include = "aten/src",
    substitutions = {
        "@AT_CUDNN_ENABLED@": "1",
        "@AT_ROCM_ENABLED@": "0",
        "@AT_MAGMA_ENABLED@": "0",
        "@NVCC_FLAGS_EXTRA@": "",
    },
)

cc_library(
    name = "aten_headers",
    hdrs = [
        "torch/csrc/Export.h",
        "torch/csrc/jit/frontend/function_schema_parser.h",
    ] + glob([
        "aten/src/**/*.h",
        "aten/src/**/*.hpp",
        "aten/src/ATen/cuda/**/*.cuh",
        "aten/src/ATen/native/**/*.cuh",
        "aten/src/TH/**/*.cpp",
        "aten/src/THC/*.cuh",
        "aten/src/THC/generic/*.cu",
    ],
    ) + [
        ":aten_src_ATen_config",
        ":generated_aten_cpp",
    ],
    includes = [
        "aten/src",
    ],
    deps = [
        "//c10:headers",
    ],
)

ATEN_COPTS = COMMON_COPTS + [
    "-DCAFFE2_BUILD_MAIN_LIBS",
    "-DHAVE_AVX_CPU_DEFINITION",
    "-DHAVE_AVX2_CPU_DEFINITION",
    "-fvisibility-inlines-hidden",
    "-fno-math-errno",
    "-fno-trapping-math",
]

intern_build_aten_ops(
    copts = ATEN_COPTS,
    deps = [
        ":aten_headers",
        "@sleef",
        "@fbgemm",
        "@mkl",
    ],
    extra_impls = aten_ufunc_generated_cpu_kernel_sources("aten/src/ATen/{}"),
)

cc_library(
    name = "aten",
    srcs = [
        ":ATen_CORE_SRCS",
        ":ATen_QUANTIZED_SRCS",
        ":aten_base_cpp",
        ":aten_base_metal",
        ":aten_base_vulkan",
        ":aten_native_cpp",
        ":aten_native_mkl_cpp",
        ":aten_native_mkldnn_cpp",
        ":aten_native_quantized_cpp",
        ":aten_native_sparse_cpp",
        ":aten_native_nested_cpp",
        ":aten_native_xnnpack",
        ":aten_src_ATen_config",
    ] + generated_cpu_cpp + aten_ufunc_generated_cpu_sources("aten/src/ATen/{}"),
    copts = ATEN_COPTS,
    data = if_cuda(
        [":libcaffe2_nvrtc.so"],
        [],
    ),
    visibility = ["//visibility:public"],
    deps = [
        ":ATen_CPU",
        ":aten_headers",
        ":caffe2_for_aten_headers",
        ":torch_headers",
        "@fbgemm",
        "@ideep",
    ],
    alwayslink = True,
)

cc_library(
    name = "aten_nvrtc",
    srcs = glob([
        "aten/src/ATen/cuda/nvrtc_stub/*.cpp",
    ]),
    copts = ATEN_COPTS,
    linkstatic = True,
    visibility = ["//visibility:public"],
    deps = [
        ":aten_headers",
        "@cuda",
        "@cuda//:cuda_driver",
        "@cuda//:nvrtc",
        "//c10:headers",
    ],
    alwayslink = True,
)

cc_binary(
    name = "libcaffe2_nvrtc.so",
    linkshared = True,
    visibility = ["//visibility:public"],
    deps = [
        ":aten_nvrtc",
    ],
)

cc_library(
    name = "aten_cuda_cpp",
    srcs = [":aten_cuda_cpp_srcs"] + generated_cuda_cpp,
    hdrs = [":aten_src_ATen_cuda_config"],
    copts = ATEN_COPTS,
    visibility = ["//visibility:public"],
    deps = [
        ":aten",
        "@cuda",
        "@cuda//:cusolver",
        "@cuda//:nvrtc",
        "@cudnn",
    ],
    alwayslink = True,
)

torch_cuda_half_options = [
    "-DCUDA_HAS_FP16=1",
    "-D__CUDA_NO_HALF_OPERATORS__",
    "-D__CUDA_NO_HALF_CONVERSIONS__",
    "-D__CUDA_NO_BFLOAT16_CONVERSIONS__",
    "-D__CUDA_NO_HALF2_OPERATORS__",
]

cu_library(
    name = "aten_cuda",
    srcs = [":aten_cu_srcs"],
    copts = ATEN_COPTS + torch_cuda_half_options,
    visibility = ["//visibility:public"],
    deps = [
        ":aten_cuda_cpp",
        "@cuda//:cublas",
        "@cuda//:cufft",
        "@cuda//:cusparse",
    ],
    alwayslink = True,
)

# caffe2
CAFFE2_COPTS = COMMON_COPTS + [
    "-Dcaffe2_EXPORTS",
    "-DCAFFE2_USE_GLOO",
    "-DCAFFE2_USE_CUDNN",
    "-DCAFFE2_BUILD_MAIN_LIB",
    "-fvisibility-inlines-hidden",
    "-fno-math-errno",
    "-fno-trapping-math",
]

proto_library(
    name = "caffe2_proto_source",
    srcs = glob([
        "caffe2/proto/*.proto",
    ]),
    visibility = ["//visibility:public"],
)

cc_proto_library(
    name = "caffe2_protos",
    deps = [":caffe2_proto_source"],
)

header_template_rule(
    name = "caffe2_core_macros_h",
    src = "caffe2/core/macros.h.in",
    out = "caffe2/core/macros.h",
    substitutions = {
        "@CAFFE2_VERSION_MAJOR@": "1",
        "@CAFFE2_VERSION_MINOR@": "3",
        "@CAFFE2_VERSION_PATCH@": "0",
        "cmakedefine": "define",
        "#define CAFFE2_FORCE_FALLBACK_CUDA_MPI": "/* #undef CAFFE2_FORCE_FALLBACK_CUDA_MPI */",
        "#define CAFFE2_HAS_MKL_DNN": "/* #undef CAFFE2_HAS_MKL_DNN */",
        "#define CAFFE2_HAS_MKL_SGEMM_PACK": "/* #undef CAFFE2_HAS_MKL_SGEMM_PACK */",
        "#define CAFFE2_THREADPOOL_MAIN_IMBALANCE": "/* #undef CAFFE2_THREADPOOL_MAIN_IMBALANCE */",
        "#define CAFFE2_THREADPOOL_STATS": "/* #undef CAFFE2_THREADPOOL_STATS */",
        "#define CAFFE2_USE_ACCELERATE": "/* #undef CAFFE2_USE_ACCELERATE */",
        "#define CAFFE2_USE_EIGEN_FOR_BLAS": "/* #undef CAFFE2_USE_EIGEN_FOR_BLAS */",
        "#define CAFFE2_USE_FBCODE": "/* #undef CAFFE2_USE_FBCODE */",
        "#define CAFFE2_USE_GOOGLE_GLOG": "/* #undef CAFFE2_USE_GOOGLE_GLOG */",
        "#define CAFFE2_USE_LITE_PROTO": "/* #undef CAFFE2_USE_LITE_PROTO */",
        "#define CAFFE2_USE_MKL\n": "/* #undef CAFFE2_USE_MKL */\n",
        "#define CAFFE2_USE_NVTX": "/* #undef CAFFE2_USE_NVTX */",
        "#define CAFFE2_USE_TRT": "/* #undef CAFFE2_USE_TRT */",
    },
)

filegroup(
    name = "caffe2_contrib_srcs",
    srcs = [
        "caffe2/contrib/aten/aten_op.cc",
        "caffe2/contrib/gloo/allgather_ops.cc",
        "caffe2/contrib/gloo/allreduce_ops.cc",
        "caffe2/contrib/gloo/barrier_ops.cc",
        "caffe2/contrib/gloo/broadcast_ops.cc",
        "caffe2/contrib/gloo/common.cc",
        "caffe2/contrib/gloo/common_world_ops.cc",
        "caffe2/contrib/gloo/context.cc",
        "caffe2/contrib/gloo/reduce_scatter_ops.cc",
        "caffe2/contrib/gloo/store_handler.cc",
    ],
)

filegroup(
    name = "caffe2_core_srcs",
    srcs = [
        "caffe2/core/allocator.cc",
        "caffe2/core/blob_serialization.cc",
        "caffe2/core/blob_stats.cc",
        "caffe2/core/common.cc",
        "caffe2/core/context.cc",
        "caffe2/core/context_base.cc",
        "caffe2/core/db.cc",
        "caffe2/core/event.cc",
        "caffe2/core/export_c10_op_to_caffe2.cc",
        "caffe2/core/graph.cc",
        "caffe2/core/init.cc",
        "caffe2/core/init_denormals.cc",
        "caffe2/core/init_intrinsics_check.cc",
        "caffe2/core/init_omp.cc",
        "caffe2/core/int8_serialization.cc",
        "caffe2/core/memonger.cc",
        "caffe2/core/module.cc",
        "caffe2/core/net.cc",
        "caffe2/core/net_async_base.cc",
        "caffe2/core/net_async_scheduling.cc",
        "caffe2/core/net_async_task.cc",
        "caffe2/core/net_async_task_future.cc",
        "caffe2/core/net_async_task_graph.cc",
        "caffe2/core/net_async_tracing.cc",
        "caffe2/core/net_dag_utils.cc",
        "caffe2/core/net_parallel.cc",
        "caffe2/core/net_simple.cc",
        "caffe2/core/net_simple_refcount.cc",
        "caffe2/core/nomnigraph/Representations/NeuralNet.cc",
        "caffe2/core/nomnigraph/tests/test_util.cc",
        "caffe2/core/numa.cc",
        "caffe2/core/operator.cc",
        "caffe2/core/operator_schema.cc",
        "caffe2/core/plan_executor.cc",
        "caffe2/core/prof_dag_counters.cc",
        "caffe2/core/qtensor.cc",
        "caffe2/core/qtensor_serialization.cc",
        "caffe2/core/stats.cc",
        "caffe2/core/tensor.cc",
        "caffe2/core/tensor_int8.cc",
        "caffe2/core/test_utils.cc",
        "caffe2/core/transform.cc",
        "caffe2/core/types.cc",
        "caffe2/core/workspace.cc",
    ],
)

filegroup(
    name = "caffe2_distributed_srcs",
    srcs = [
        "caffe2/distributed/file_store_handler.cc",
        "caffe2/distributed/file_store_handler_op.cc",
        "caffe2/distributed/store_handler.cc",
        "caffe2/distributed/store_ops.cc",
    ],
)

filegroup(
    name = "caffe2_ideep_srcs",
    srcs = [
        "caffe2/ideep/operators/adam_op.cc",
        "caffe2/ideep/operators/channel_shuffle_op.cc",
        "caffe2/ideep/operators/concat_split_op.cc",
        "caffe2/ideep/operators/conv_op.cc",
        "caffe2/ideep/operators/conv_transpose_op.cc",
        "caffe2/ideep/operators/dropout_op.cc",
        "caffe2/ideep/operators/elementwise_sum_op.cc",
        "caffe2/ideep/operators/expand_squeeze_dims_op.cc",
        "caffe2/ideep/operators/fully_connected_op.cc",
        "caffe2/ideep/operators/local_response_normalization_op.cc",
        "caffe2/ideep/operators/momentum_sgd_op.cc",
        "caffe2/ideep/operators/operator_fallback_ideep.cc",
        "caffe2/ideep/operators/order_switch_ops.cc",
        "caffe2/ideep/operators/pool_op.cc",
        "caffe2/ideep/operators/quantization/int8_add_op.cc",
        "caffe2/ideep/operators/quantization/int8_conv_op.cc",
        "caffe2/ideep/operators/quantization/int8_dequantize_op.cc",
        "caffe2/ideep/operators/quantization/int8_fully_connected_op.cc",
        "caffe2/ideep/operators/quantization/int8_given_tensor_fill_op.cc",
        "caffe2/ideep/operators/quantization/int8_pool_op.cc",
        "caffe2/ideep/operators/quantization/int8_quantize_op.cc",
        "caffe2/ideep/operators/quantization/int8_relu_op.cc",
        "caffe2/ideep/operators/queue_ops.cc",
        "caffe2/ideep/operators/relu_op.cc",
        "caffe2/ideep/operators/reshape_op.cc",
        "caffe2/ideep/operators/shape_op.cc",
        "caffe2/ideep/operators/sigmoid_op.cc",
        "caffe2/ideep/operators/spatial_batch_norm_op.cc",
        "caffe2/ideep/operators/transpose_op.cc",
        "caffe2/ideep/operators/utility_ops.cc",
        "caffe2/ideep/utils/ideep_register.cc",
    ],
)

filegroup(
    name = "caffe2_onnx_srcs",
    srcs = [
        "caffe2/onnx/backend.cc",
        "caffe2/onnx/backend_rep.cc",
        "caffe2/onnx/device.cc",
        "caffe2/onnx/helper.cc",
        "caffe2/onnx/offline_tensor.cc",
        "caffe2/onnx/onnx_exporter.cc",
        "caffe2/onnx/onnxifi_graph_info.cc",
        "caffe2/onnx/onnxifi_init.cc",
    ],
)

filegroup(
    name = "caffe2_operators_srcs",
    srcs = [
        "caffe2/operators/abs_op.cc",
        "caffe2/operators/accumulate_op.cc",
        "caffe2/operators/accuracy_op.cc",
        "caffe2/operators/acos_op.cc",
        "caffe2/operators/affine_channel_op.cc",
        "caffe2/operators/alias_with_name.cc",
        "caffe2/operators/apmeter_op.cc",
        "caffe2/operators/arg_ops.cc",
        "caffe2/operators/asin_op.cc",
        "caffe2/operators/assert_op.cc",
        "caffe2/operators/atan_op.cc",
        "caffe2/operators/atomic_ops.cc",
        "caffe2/operators/batch_box_cox_op.cc",
        "caffe2/operators/batch_bucketize_op.cc",
        "caffe2/operators/batch_gather_ops.cc",
        "caffe2/operators/batch_matmul_op.cc",
        "caffe2/operators/batch_moments_op.cc",
        "caffe2/operators/batch_permutation_op.cc",
        "caffe2/operators/batch_sparse_to_dense_op.cc",
        "caffe2/operators/bbox_transform_op.cc",
        "caffe2/operators/bisect_percentile_op.cc",
        "caffe2/operators/boolean_mask_ops.cc",
        "caffe2/operators/boolean_unmask_ops.cc",
        "caffe2/operators/box_with_nms_limit_op.cc",
        "caffe2/operators/bucketize_op.cc",
        "caffe2/operators/byte_weight_dequant_op.cc",
        "caffe2/operators/cast_op.cc",
        "caffe2/operators/cbrt_op.cc",
        "caffe2/operators/cc_bmm_bg_op.cc",
        "caffe2/operators/ceil_op.cc",
        "caffe2/operators/channel_backprop_stats_op.cc",
        "caffe2/operators/channel_shuffle_op.cc",
        "caffe2/operators/channel_stats_op.cc",
        "caffe2/operators/clip_op.cc",
        "caffe2/operators/collect_and_distribute_fpn_rpn_proposals_op.cc",
        "caffe2/operators/communicator_op.cc",
        "caffe2/operators/concat_split_op.cc",
        "caffe2/operators/conditional_op.cc",
        "caffe2/operators/conv_gradient_op.cc",
        "caffe2/operators/conv_op.cc",
        "caffe2/operators/conv_op_eigen.cc",
        "caffe2/operators/conv_op_shared.cc",
        "caffe2/operators/conv_transpose_gradient_op.cc",
        "caffe2/operators/conv_transpose_op.cc",
        "caffe2/operators/conv_transpose_op_mobile.cc",
        "caffe2/operators/copy_op.cc",
        "caffe2/operators/copy_rows_to_tensor_op.cc",
        "caffe2/operators/cos_op.cc",
        "caffe2/operators/cosh_op.cc",
        "caffe2/operators/cosine_embedding_criterion_op.cc",
        "caffe2/operators/counter_ops.cc",
        "caffe2/operators/crash_op.cc",
        "caffe2/operators/create_scope_op.cc",
        "caffe2/operators/crf_viterbi_op.cc",
        "caffe2/operators/cross_entropy_op.cc",
        "caffe2/operators/ctc_beam_search_decoder_op.cc",
        "caffe2/operators/ctc_greedy_decoder_op.cc",
        "caffe2/operators/cube_op.cc",
        "caffe2/operators/data_couple.cc",
        "caffe2/operators/dataset_ops.cc",
        "caffe2/operators/deform_conv_gradient_op.cc",
        "caffe2/operators/deform_conv_op.cc",
        "caffe2/operators/dense_vector_to_id_list_op.cc",
        "caffe2/operators/distance_op.cc",
        "caffe2/operators/do_op.cc",
        "caffe2/operators/dropout_op.cc",
        "caffe2/operators/elementwise_add_gradient_op.cc",
        "caffe2/operators/elementwise_add_op.cc",
        "caffe2/operators/elementwise_div_gradient_op.cc",
        "caffe2/operators/elementwise_div_op.cc",
        "caffe2/operators/elementwise_linear_op.cc",
        "caffe2/operators/elementwise_logical_ops.cc",
        "caffe2/operators/elementwise_mul_gradient_op.cc",
        "caffe2/operators/elementwise_mul_op.cc",
        "caffe2/operators/elementwise_ops.cc",
        "caffe2/operators/elementwise_ops_schema.cc",
        "caffe2/operators/elementwise_ops_utils.cc",
        "caffe2/operators/elementwise_sub_gradient_op.cc",
        "caffe2/operators/elementwise_sub_op.cc",
        "caffe2/operators/elementwise_sum_op.cc",
        "caffe2/operators/elu_op.cc",
        "caffe2/operators/enforce_finite_op.cc",
        "caffe2/operators/ensure_clipped_op.cc",
        "caffe2/operators/ensure_cpu_output_op.cc",
        "caffe2/operators/erf_op.cc",
        "caffe2/operators/exp_op.cc",
        "caffe2/operators/expand_op.cc",
        "caffe2/operators/expand_squeeze_dims_op.cc",
        "caffe2/operators/fc_inference.cc",
        "caffe2/operators/feature_maps_ops.cc",
        "caffe2/operators/feed_blob_op.cc",
        "caffe2/operators/filler_op.cc",
        "caffe2/operators/find_duplicate_elements_op.cc",
        "caffe2/operators/find_op.cc",
        "caffe2/operators/flatten_op.cc",
        "caffe2/operators/flexible_top_k.cc",
        "caffe2/operators/floor_op.cc",
        "caffe2/operators/free_op.cc",
        "caffe2/operators/fully_connected_op.cc",
        "caffe2/operators/fused_rowwise_8bit_conversion_ops.cc",
        "caffe2/operators/fused_rowwise_random_quantization_ops.cc",
        "caffe2/operators/gather_fused_8bit_rowwise_op.cc",
        "caffe2/operators/gather_op.cc",
        "caffe2/operators/gather_ranges_to_dense_op.cc",
        "caffe2/operators/gelu_op.cc",
        "caffe2/operators/generate_proposals_op.cc",
        "caffe2/operators/given_tensor_byte_string_to_uint8_fill_op.cc",
        "caffe2/operators/given_tensor_fill_op.cc",
        "caffe2/operators/glu_op.cc",
        "caffe2/operators/group_norm_op.cc",
        "caffe2/operators/gru_unit_op.cc",
        "caffe2/operators/h_softmax_op.cc",
        "caffe2/operators/half_float_ops.cc",
        "caffe2/operators/hard_sigmoid_op.cc",
        "caffe2/operators/heatmap_max_keypoint_op.cc",
        "caffe2/operators/if_op.cc",
        "caffe2/operators/im2col_op.cc",
        "caffe2/operators/index_hash_ops.cc",
        "caffe2/operators/index_ops.cc",
        "caffe2/operators/inference_lstm_op.cc",
        "caffe2/operators/instance_norm_gradient_op.cc",
        "caffe2/operators/instance_norm_op.cc",
        "caffe2/operators/integral_image_op.cc",
        "caffe2/operators/is_empty_op.cc",
        "caffe2/operators/jsd_op.cc",
        "caffe2/operators/key_split_ops.cc",
        "caffe2/operators/last_n_window_collector.cc",
        "caffe2/operators/layer_norm_op.cc",
        "caffe2/operators/leaky_relu_op.cc",
        "caffe2/operators/length_split_op.cc",
        "caffe2/operators/lengths_pad_op.cc",
        "caffe2/operators/lengths_reducer_fused_8bit_rowwise_ops.cc",
        "caffe2/operators/lengths_reducer_ops.cc",
        "caffe2/operators/lengths_reducer_rowwise_8bit_ops.cc",
        "caffe2/operators/lengths_tile_op.cc",
        "caffe2/operators/lengths_top_k_op.cc",
        "caffe2/operators/listwise_l2r_op.cc",
        "caffe2/operators/load_save_op.cc",
        "caffe2/operators/load_save_op_util.cc",
        "caffe2/operators/local_response_normalization_op.cc",
        "caffe2/operators/locally_connected_op.cc",
        "caffe2/operators/locally_connected_op_util.cc",
        "caffe2/operators/log_op.cc",
        "caffe2/operators/logit_op.cc",
        "caffe2/operators/loss_op.cc",
        "caffe2/operators/lp_pool_op.cc",
        "caffe2/operators/lpnorm_op.cc",
        "caffe2/operators/lstm_unit_op.cc",
        "caffe2/operators/map_ops.cc",
        "caffe2/operators/margin_ranking_criterion_op.cc",
        "caffe2/operators/matmul_op.cc",
        "caffe2/operators/mean_op.cc",
        "caffe2/operators/merge_id_lists_op.cc",
        "caffe2/operators/minmax_gradient_ops.cc",
        "caffe2/operators/minmax_ops.cc",
        "caffe2/operators/mod_op.cc",
        "caffe2/operators/moments_op.cc",
        "caffe2/operators/multi_class_accuracy_op.cc",
        "caffe2/operators/negate_gradient_op.cc",
        "caffe2/operators/negative_op.cc",
        "caffe2/operators/ngram_ops.cc",
        "caffe2/operators/norm_planar_yuv_op.cc",
        "caffe2/operators/normalize_l1_op.cc",
        "caffe2/operators/normalize_op.cc",
        "caffe2/operators/numpy_tile_op.cc",
        "caffe2/operators/one_hot_ops.cc",
        "caffe2/operators/onnx_while_op.cc",
        "caffe2/operators/order_switch_ops.cc",
        "caffe2/operators/pack_rnn_sequence_op.cc",
        "caffe2/operators/pack_segments.cc",
        "caffe2/operators/pad_op.cc",
        "caffe2/operators/partition_ops.cc",
        "caffe2/operators/percentile_op.cc",
        "caffe2/operators/perplexity_op.cc",
        "caffe2/operators/piecewise_linear_transform_op.cc",
        "caffe2/operators/pool_gradient_op.cc",
        "caffe2/operators/pool_op.cc",
        "caffe2/operators/pool_op_util.cc",
        "caffe2/operators/pow_op.cc",
        "caffe2/operators/prelu_op.cc",
        "caffe2/operators/prepend_dim_op.cc",
        "caffe2/operators/quant_decode_op.cc",
        "caffe2/operators/rank_loss_op.cc",
        "caffe2/operators/reciprocal_gradient_op.cc",
        "caffe2/operators/reciprocal_op.cc",
        "caffe2/operators/reduce_front_back_max_ops.cc",
        "caffe2/operators/reduce_front_back_mean_ops.cc",
        "caffe2/operators/reduce_front_back_sum_ops.cc",
        "caffe2/operators/reduce_ops.cc",
        "caffe2/operators/reduction_ops.cc",
        "caffe2/operators/relu_n_op.cc",
        "caffe2/operators/relu_op.cc",
        "caffe2/operators/remove_data_blocks_op.cc",
        "caffe2/operators/replace_nan_op.cc",
        "caffe2/operators/reservoir_sampling.cc",
        "caffe2/operators/reshape_op.cc",
        "caffe2/operators/resize_3d_op.cc",
        "caffe2/operators/resize_op.cc",
        "caffe2/operators/reverse_packed_segs_op.cc",
        "caffe2/operators/rmac_regions_op.cc",
        "caffe2/operators/rnn/recurrent_network_blob_fetcher_op.cc",
        "caffe2/operators/rnn/recurrent_network_executor.cc",
        "caffe2/operators/rnn/recurrent_network_op.cc",
        "caffe2/operators/roi_align_gradient_op.cc",
        "caffe2/operators/roi_align_op.cc",
        "caffe2/operators/roi_align_rotated_gradient_op.cc",
        "caffe2/operators/roi_align_rotated_op.cc",
        "caffe2/operators/roi_pool_op.cc",
        "caffe2/operators/rowmul_op.cc",
        "caffe2/operators/rsqrt_op.cc",
        "caffe2/operators/scale_blobs_op.cc",
        "caffe2/operators/scale_op.cc",
        "caffe2/operators/segment_reduction_op.cc",
        "caffe2/operators/selu_op.cc",
        "caffe2/operators/sequence_ops.cc",
        "caffe2/operators/shape_op.cc",
        "caffe2/operators/sigmoid_gradient_op.cc",
        "caffe2/operators/sigmoid_op.cc",
        "caffe2/operators/sin_op.cc",
        "caffe2/operators/sinh_op.cc",
        "caffe2/operators/sinusoid_position_encoding_op.cc",
        "caffe2/operators/slice_op.cc",
        "caffe2/operators/softmax_op.cc",
        "caffe2/operators/softmax_utils.cc",
        "caffe2/operators/softmax_with_loss_op.cc",
        "caffe2/operators/softplus_op.cc",
        "caffe2/operators/softsign_op.cc",
        "caffe2/operators/space_batch_op.cc",
        "caffe2/operators/sparse_dropout_with_replacement_op.cc",
        "caffe2/operators/sparse_normalize_op.cc",
        "caffe2/operators/sparse_to_dense_mask_op.cc",
        "caffe2/operators/sparse_to_dense_op.cc",
        "caffe2/operators/spatial_batch_norm_gradient_op.cc",
        "caffe2/operators/spatial_batch_norm_op.cc",
        "caffe2/operators/spatial_softmax_with_loss_op.cc",
        "caffe2/operators/sqr_op.cc",
        "caffe2/operators/sqrt_op.cc",
        "caffe2/operators/square_root_divide_op.cc",
        "caffe2/operators/stats_ops.cc",
        "caffe2/operators/stats_put_ops.cc",
        "caffe2/operators/stop_gradient.cc",
        "caffe2/operators/string_ops.cc",
        "caffe2/operators/stump_func_op.cc",
        "caffe2/operators/stylizer_ops.cc",
        "caffe2/operators/summarize_op.cc",
        "caffe2/operators/swish_op.cc",
        "caffe2/operators/tan_op.cc",
        "caffe2/operators/tanh_gradient_op.cc",
        "caffe2/operators/tanh_op.cc",
        "caffe2/operators/tensor_protos_db_input.cc",
        "caffe2/operators/text_file_reader.cc",
        "caffe2/operators/text_file_reader_utils.cc",
        "caffe2/operators/thresholded_relu_op.cc",
        "caffe2/operators/tile_op.cc",
        "caffe2/operators/top_k.cc",
        "caffe2/operators/transpose_op.cc",
        "caffe2/operators/tt_linear_op.cc",
        "caffe2/operators/unique_ops.cc",
        "caffe2/operators/upsample_op.cc",
        "caffe2/operators/utility_ops.cc",
        "caffe2/operators/variable_length_sequence_padding.cc",
        "caffe2/operators/weighted_multi_sampling_op.cc",
        "caffe2/operators/weighted_sample_op.cc",
        "caffe2/operators/while_op.cc",
        "caffe2/operators/workspace_ops.cc",
        "caffe2/operators/zero_gradient_op.cc",
    ],
)

filegroup(
    name = "caffe2_opt_srcs",
    srcs = [
        "caffe2/opt/annotations.cc",
        "caffe2/opt/backend_cutting.cc",
        "caffe2/opt/backend_transformer_base.cc",
        "caffe2/opt/bound_shape_inferencer.cc",
        "caffe2/opt/converter.cc",
        "caffe2/opt/dead_code_elim.cc",
        "caffe2/opt/device.cc",
        "caffe2/opt/distributed.cc",
        "caffe2/opt/distributed_converter.cc",
        "caffe2/opt/fusion.cc",
        "caffe2/opt/mobile.cc",
        "caffe2/opt/onnxifi_op.cc",
        "caffe2/opt/onnxifi_transformer.cc",
        "caffe2/opt/optimize_ideep.cc",
        "caffe2/opt/optimizer.cc",
        "caffe2/opt/passes.cc",
        "caffe2/opt/shape_info.cc",
        "caffe2/opt/tvm_transformer.cc",
    ],
)

filegroup(
    name = "caffe2_perfkernels_srcs",
    srcs = [
        "caffe2/perfkernels/adagrad.cc",
        "caffe2/perfkernels/embedding_lookup.cc",
        "caffe2/perfkernels/embedding_lookup_idx.cc",
        "caffe2/perfkernels/fused_8bit_rowwise_embedding_lookup.cc",
        "caffe2/perfkernels/fused_8bit_rowwise_embedding_lookup_idx.cc",
        "caffe2/perfkernels/fused_nbit_rowwise_conversion.cc",
        "caffe2/perfkernels/lstm_unit_cpu_common.cc",
        "caffe2/perfkernels/math_cpu_base.cc",
        "caffe2/perfkernels/typed_axpy.cc",
    ],
)

filegroup(
    name = "caffe2_predictor_srcs",
    srcs = [
        "caffe2/predictor/emulator/data_filler.cc",
        "caffe2/predictor/emulator/data_filler.h",
        "caffe2/predictor/predictor.cc",
        "caffe2/predictor/predictor_config.cc",
        "caffe2/predictor/predictor_utils.cc",
    ],
)

filegroup(
    name = "caffe2_quantization_srcs",
    srcs = [
        "caffe2/quantization/server/activation_distribution_observer.cc",
        "caffe2/quantization/server/batch_matmul_dnnlowp_op.cc",
        "caffe2/quantization/server/caffe2_dnnlowp_utils.cc",
        "caffe2/quantization/server/channel_shuffle_dnnlowp_op.cc",
        "caffe2/quantization/server/concat_dnnlowp_op.cc",
        "caffe2/quantization/server/conv_dnnlowp_acc16_op.cc",
        "caffe2/quantization/server/conv_dnnlowp_op.cc",
        "caffe2/quantization/server/conv_relu_op.cc",
        "caffe2/quantization/server/dequantize_dnnlowp_op.cc",
        "caffe2/quantization/server/dnnlowp.cc",
        "caffe2/quantization/server/dnnlowp_partition.cc",
        "caffe2/quantization/server/dynamic_histogram.cc",
        "caffe2/quantization/server/elementwise_add_dnnlowp_op.cc",
        "caffe2/quantization/server/elementwise_linear_dnnlowp_op.cc",
        "caffe2/quantization/server/elementwise_mul_dnnlowp_op.cc",
        "caffe2/quantization/server/elementwise_sum_dnnlowp_op.cc",
        "caffe2/quantization/server/elementwise_sum_relu_op.cc",
        "caffe2/quantization/server/fbgemm_pack_matrix_cache.cc",
        "caffe2/quantization/server/fbgemm_pack_op.cc",
        "caffe2/quantization/server/fully_connected_dnnlowp_acc16_op.cc",
        "caffe2/quantization/server/fully_connected_dnnlowp_op.cc",
        "caffe2/quantization/server/fully_connected_fake_lowp_op.cc",
        "caffe2/quantization/server/group_norm_dnnlowp_op.cc",
        "caffe2/quantization/server/int8_gen_quant_params.cc",
        "caffe2/quantization/server/kl_minimization.cc",
        "caffe2/quantization/server/lstm_unit_dnnlowp_op.cc",
        "caffe2/quantization/server/norm_minimization.cc",
        "caffe2/quantization/server/p99.cc",
        "caffe2/quantization/server/pool_dnnlowp_op.cc",
        "caffe2/quantization/server/quantize_dnnlowp_op.cc",
        "caffe2/quantization/server/relu_dnnlowp_op.cc",
        "caffe2/quantization/server/sigmoid.cc",
        "caffe2/quantization/server/sigmoid_dnnlowp_op.cc",
        "caffe2/quantization/server/spatial_batch_norm_dnnlowp_op.cc",
        "caffe2/quantization/server/tanh.cc",
        "caffe2/quantization/server/tanh_dnnlowp_op.cc",
        "caffe2/quantization/server/utility_dnnlowp_ops.cc",
    ],
)

filegroup(
    name = "caffe2_queue_srcs",
    srcs = [
        "caffe2/queue/blobs_queue.cc",
        "caffe2/queue/blobs_queue_db.cc",
        "caffe2/queue/queue_ops.cc",
        "caffe2/queue/rebatching_queue.cc",
        "caffe2/queue/rebatching_queue_ops.cc",
    ],
)

filegroup(
    name = "caffe2_serialize_srcs",
    srcs = [
        "caffe2/serialize/file_adapter.cc",
        "caffe2/serialize/inline_container.cc",
        "caffe2/serialize/istream_adapter.cc",
        "caffe2/serialize/read_adapter_interface.cc",
    ],
)

filegroup(
    name = "caffe2_sgd_srcs",
    srcs = [
        "caffe2/sgd/adadelta_op.cc",
        "caffe2/sgd/adagrad_op.cc",
        "caffe2/sgd/adam_op.cc",
        "caffe2/sgd/clip_tensor_op.cc",
        "caffe2/sgd/ftrl_op.cc",
        "caffe2/sgd/gftrl_op.cc",
        "caffe2/sgd/iter_op.cc",
        "caffe2/sgd/lars_op.cc",
        "caffe2/sgd/learning_rate_adaption_op.cc",
        "caffe2/sgd/learning_rate_op.cc",
        "caffe2/sgd/momentum_sgd_op.cc",
        "caffe2/sgd/rmsprop_op.cc",
        "caffe2/sgd/wngrad_op.cc",
        "caffe2/sgd/yellowfin_op.cc",
    ],
)

filegroup(
    name = "caffe2_transforms_srcs",
    srcs = [
        "caffe2/transforms/common_subexpression_elimination.cc",
        "caffe2/transforms/conv_to_nnpack_transform.cc",
        "caffe2/transforms/pattern_net_transform.cc",
        "caffe2/transforms/single_op_transform.cc",
    ],
)

filegroup(
    name = "caffe2_utils_srcs",
    srcs = [
        "caffe2/utils/bench_utils.cc",
        "caffe2/utils/cpuid.cc",
        "caffe2/utils/math/broadcast.cc",
        "caffe2/utils/math/elementwise.cc",
        "caffe2/utils/math/reduce.cc",
        "caffe2/utils/math/transpose.cc",
        "caffe2/utils/math/utils.cc",
        "caffe2/utils/math_cpu.cc",
        "caffe2/utils/murmur_hash3.cc",
        "caffe2/utils/proto_convert.cc",
        "caffe2/utils/proto_utils.cc",
        "caffe2/utils/proto_wrap.cc",
        "caffe2/utils/signal_handler.cc",
        "caffe2/utils/smart_tensor_printer.cc",
        "caffe2/utils/string_utils.cc",
        "caffe2/utils/threadpool/ThreadPool.cc",
        "caffe2/utils/threadpool/pthreadpool.cc",
        "caffe2/utils/threadpool/pthreadpool_impl.cc",
        "caffe2/utils/threadpool/thread_pool_guard.cpp",
    ],
)

filegroup(
    name = "caffe2_cuda_cpp_srcs",
    srcs = [
        "caffe2/contrib/aten/aten_op_gpu.cc",
        "caffe2/contrib/gloo/allreduce_ops_gpu.cc",
        "caffe2/contrib/gloo/broadcast_ops_gpu.cc",
        "caffe2/contrib/gloo/common_world_ops_gpu.cc",
        "caffe2/core/blob_serialization_gpu.cc",
        "caffe2/core/common_cudnn.cc",
        "caffe2/core/common_gpu.cc",
        "caffe2/core/event_gpu.cc",
        "caffe2/db/create_db_op_gpu.cc",
        "caffe2/distributed/file_store_handler_op_gpu.cc",
        "caffe2/operators/communicator_op_gpu.cc",
        "caffe2/operators/concat_split_op_gpu.cc",
        "caffe2/operators/conv_op_cache_cudnn.cc",
        "caffe2/operators/conv_op_cudnn.cc",
        "caffe2/operators/conv_op_gpu.cc",
        "caffe2/operators/conv_op_shared_gpu.cc",
        "caffe2/operators/conv_transpose_op_cudnn.cc",
        "caffe2/operators/conv_transpose_op_gpu.cc",
        "caffe2/operators/counter_ops_gpu.cc",
        "caffe2/operators/do_op_gpu.cc",
        "caffe2/operators/dropout_op_cudnn.cc",
        "caffe2/operators/elementwise_add_op_gpu.cc",
        "caffe2/operators/elementwise_sub_op_gpu.cc",
        "caffe2/operators/elu_op_cudnn.cc",
        "caffe2/operators/exp_op_gpu.cc",
        "caffe2/operators/expand_op_gpu.cc",
        "caffe2/operators/expand_squeeze_dims_op_gpu.cc",
        "caffe2/operators/free_op_gpu.cc",
        "caffe2/operators/fully_connected_op_gpu.cc",
        "caffe2/operators/if_op_gpu.cc",
        "caffe2/operators/im2col_op_gpu.cc",
        "caffe2/operators/load_save_op_gpu.cc",
        "caffe2/operators/local_response_normalization_op_cudnn.cc",
        "caffe2/operators/locally_connected_op_gpu.cc",
        "caffe2/operators/log_op_gpu.cc",
        "caffe2/operators/matmul_op_gpu.cc",
        "caffe2/operators/negate_gradient_op_gpu.cc",
        "caffe2/operators/negative_op_gpu.cc",
        "caffe2/operators/order_switch_ops_cudnn.cc",
        "caffe2/operators/order_switch_ops_gpu.cc",
        "caffe2/operators/pool_op_cudnn.cc",
        "caffe2/operators/prepend_dim_op_gpu.cc",
        "caffe2/operators/reshape_op_gpu.cc",
        "caffe2/operators/rnn/recurrent_network_blob_fetcher_op_gpu.cc",
        "caffe2/operators/rnn/recurrent_network_executor_gpu.cc",
        "caffe2/operators/rnn/recurrent_op_cudnn.cc",
        "caffe2/operators/scale_op_gpu.cc",
        "caffe2/operators/shape_op_gpu.cc",
        "caffe2/operators/sigmoid_op_cudnn.cc",
        "caffe2/operators/softmax_op_cudnn.cc",
        "caffe2/operators/sqr_op_gpu.cc",
        "caffe2/operators/sqrt_op_gpu.cc",
        "caffe2/operators/stop_gradient_gpu.cc",
        "caffe2/operators/tanh_op_cudnn.cc",
        "caffe2/operators/tensor_protos_db_input_gpu.cc",
        "caffe2/operators/transpose_op_cudnn.cc",
        "caffe2/operators/while_op_gpu.cc",
        "caffe2/operators/zero_gradient_op_gpu.cc",
        "caffe2/queue/queue_ops_gpu.cc",
        "caffe2/sgd/iter_op_gpu.cc",
        "caffe2/sgd/learning_rate_op_gpu.cc",
    ],
)

filegroup(
    name = "caffe2_cu_srcs",
    srcs = [
        "caffe2/core/context_gpu.cu",
        "caffe2/operators/abs_op.cu",
        "caffe2/operators/accumulate_op.cu",
        "caffe2/operators/accuracy_op.cu",
        "caffe2/operators/acos_op.cu",
        "caffe2/operators/affine_channel_op.cu",
        "caffe2/operators/alias_with_name.cu",
        "caffe2/operators/arg_ops.cu",
        "caffe2/operators/asin_op.cu",
        "caffe2/operators/assert_op.cu",
        "caffe2/operators/atan_op.cu",
        "caffe2/operators/batch_gather_ops.cu",
        "caffe2/operators/batch_matmul_op.cu",
        "caffe2/operators/batch_moments_op.cu",
        "caffe2/operators/batch_permutation_op.cu",
        "caffe2/operators/batch_sparse_to_dense_op.cu",
        "caffe2/operators/boolean_mask_ops.cu",
        "caffe2/operators/boolean_unmask_ops.cu",
        "caffe2/operators/bucketize_op.cu",
        "caffe2/operators/cast_op.cu",
        "caffe2/operators/cbrt_op.cu",
        "caffe2/operators/ceil_op.cu",
        "caffe2/operators/channel_backprop_stats_op.cu",
        "caffe2/operators/channel_shuffle_op.cu",
        "caffe2/operators/channel_stats_op.cu",
        "caffe2/operators/channelwise_conv3d_op_cudnn.cu",
        "caffe2/operators/clip_op.cu",
        "caffe2/operators/copy_op.cu",
        "caffe2/operators/cos_op.cu",
        "caffe2/operators/cosh_op.cu",
        "caffe2/operators/cosine_embedding_criterion_op.cu",
        "caffe2/operators/cross_entropy_op.cu",
        "caffe2/operators/cube_op.cu",
        "caffe2/operators/data_couple_gpu.cu",
        "caffe2/operators/deform_conv_op.cu",
        "caffe2/operators/depthwise_3x3_conv_op_cudnn.cu",
        "caffe2/operators/distance_op.cu",
        "caffe2/operators/dropout_op.cu",
        "caffe2/operators/elementwise_div_op.cu",
        "caffe2/operators/elementwise_linear_op.cu",
        "caffe2/operators/elementwise_mul_op.cu",
        "caffe2/operators/elementwise_ops.cu",
        "caffe2/operators/elu_op.cu",
        "caffe2/operators/enforce_finite_op.cu",
        "caffe2/operators/ensure_cpu_output_op.cu",
        "caffe2/operators/erf_op.cu",
        "caffe2/operators/filler_op.cu",
        "caffe2/operators/find_op.cu",
        "caffe2/operators/floor_op.cu",
        "caffe2/operators/gather_op.cu",
        "caffe2/operators/gelu_op.cu",
        "caffe2/operators/generate_proposals_op.cu",
        "caffe2/operators/generate_proposals_op_util_nms_gpu.cu",
        "caffe2/operators/given_tensor_byte_string_to_uint8_fill_op.cu",
        "caffe2/operators/given_tensor_fill_op.cu",
        "caffe2/operators/glu_op.cu",
        "caffe2/operators/group_norm_op.cu",
        "caffe2/operators/gru_unit_op_gpu.cu",
        "caffe2/operators/half_float_ops.cu",
        "caffe2/operators/hard_sigmoid_op.cu",
        "caffe2/operators/instance_norm_op.cu",
        "caffe2/operators/integral_image_op.cu",
        "caffe2/operators/layer_norm_op.cu",
        "caffe2/operators/leaky_relu_op.cu",
        "caffe2/operators/lengths_pad_op.cu",
        "caffe2/operators/lengths_tile_op.cu",
        "caffe2/operators/local_response_normalization_op.cu",
        "caffe2/operators/logit_op.cu",
        "caffe2/operators/loss_op.cu",
        "caffe2/operators/lp_pool_op.cu",
        "caffe2/operators/lstm_unit_op_gpu.cu",
        "caffe2/operators/margin_ranking_criterion_op.cu",
        "caffe2/operators/max_pool_with_index.cu",
        "caffe2/operators/mean_op.cu",
        "caffe2/operators/mem_query_op.cu",
        "caffe2/operators/minmax_ops.cu",
        "caffe2/operators/moments_op.cu",
        "caffe2/operators/multi_class_accuracy_op.cu",
        "caffe2/operators/normalize_ops.cu",
        "caffe2/operators/one_hot_ops.cu",
        "caffe2/operators/pack_segments.cu",
        "caffe2/operators/pad_op_gpu.cu",
        "caffe2/operators/perplexity_op.cu",
        "caffe2/operators/piecewise_linear_transform_op.cu",
        "caffe2/operators/pool_op.cu",
        "caffe2/operators/pow_op.cu",
        "caffe2/operators/prelu_op.cu",
        "caffe2/operators/reciprocal_op.cu",
        "caffe2/operators/reduce_front_back_max_ops.cu",
        "caffe2/operators/reduce_front_back_sum_mean_ops.cu",
        "caffe2/operators/reduce_ops.cu",
        "caffe2/operators/reduction_ops.cu",
        "caffe2/operators/relu_n_op.cu",
        "caffe2/operators/relu_op.cu",
        "caffe2/operators/replace_nan_op.cu",
        "caffe2/operators/resize_3d_op.cu",
        "caffe2/operators/resize_op.cu",
        "caffe2/operators/reverse_packed_segs_op.cu",
        "caffe2/operators/rmac_regions_op.cu",
        "caffe2/operators/rnn/recurrent_network_op_gpu.cu",
        "caffe2/operators/roi_align_gradient_op.cu",
        "caffe2/operators/roi_align_op.cu",
        "caffe2/operators/roi_align_rotated_gradient_op.cu",
        "caffe2/operators/roi_align_rotated_op.cu",
        "caffe2/operators/roi_pool_op.cu",
        "caffe2/operators/rsqrt_op.cu",
        "caffe2/operators/scale_blobs_op.cu",
        "caffe2/operators/segment_reduction_op_gpu.cu",
        "caffe2/operators/selu_op.cu",
        "caffe2/operators/sequence_ops.cu",
        "caffe2/operators/sigmoid_op.cu",
        "caffe2/operators/sin_op.cu",
        "caffe2/operators/sinh_op.cu",
        "caffe2/operators/slice_op.cu",
        "caffe2/operators/softmax_ops.cu",
        "caffe2/operators/softplus_op.cu",
        "caffe2/operators/softsign_op.cu",
        "caffe2/operators/space_batch_op_gpu.cu",
        "caffe2/operators/sparse_normalize_op_gpu.cu",
        "caffe2/operators/sparse_to_dense_op.cu",
        "caffe2/operators/spatial_batch_norm_op.cu",
        "caffe2/operators/spatial_batch_norm_op_cudnn.cu",
        "caffe2/operators/stump_func_op.cu",
        "caffe2/operators/summarize_op.cu",
        "caffe2/operators/swish_op.cu",
        "caffe2/operators/tan_op.cu",
        "caffe2/operators/tanh_op.cu",
        "caffe2/operators/thresholded_relu_op.cu",
        "caffe2/operators/tile_op.cu",
        "caffe2/operators/top_k.cu",
        "caffe2/operators/transpose_op.cu",
        "caffe2/operators/unique_ops.cu",
        "caffe2/operators/upsample_op.cu",
        "caffe2/operators/utility_ops.cu",
        "caffe2/operators/weighted_sample_op.cu",
        "caffe2/sgd/adadelta_op_gpu.cu",
        "caffe2/sgd/adagrad_op_gpu.cu",
        "caffe2/sgd/adam_op_gpu.cu",
        "caffe2/sgd/fp16_momentum_sgd_op.cu",
        "caffe2/sgd/fp32_momentum_sgd_op.cu",
        "caffe2/sgd/lars_op_gpu.cu",
        "caffe2/sgd/momentum_sgd_op_gpu.cu",
        "caffe2/sgd/rmsprop_op_gpu.cu",
        "caffe2/sgd/yellowfin_op_gpu.cu",
        "caffe2/utils/math/broadcast.cu",
        "caffe2/utils/math/elementwise.cu",
        "caffe2/utils/math/reduce.cu",
        "caffe2/utils/math/transpose.cu",
        "caffe2/utils/math_gpu.cu",
    ],
)

# To achieve finer granularity and make debug easier, caffe2 is split into three libraries:
# ATen, caffe2 and caffe2_for_aten_headers. ATen lib group up source codes under
# aten/ directory and caffe2 contains most files under `caffe2/` directory. Since the
# ATen lib and the caffe2 lib would depend on each other, `caffe2_for_aten_headers` is splitted
# out from `caffe2` to avoid dependency cycle.
cc_library(
    name = "caffe2_for_aten_headers",
    hdrs = [
        "caffe2/core/common.h",
        "caffe2/core/logging.h",
        "caffe2/core/types.h",
        "caffe2/perfkernels/common.h",
        "caffe2/perfkernels/embedding_lookup.h",
        "caffe2/perfkernels/embedding_lookup_idx.h",
        "caffe2/utils/fixed_divisor.h",
        "caffe2/utils/cpuid.h",
    ] + glob([
        "caffe2/utils/threadpool/*.h",
        "caffe2/proto/*.h",
    ]),
    copts = CAFFE2_COPTS,
    visibility = ["//visibility:public"],
    deps = [
        ":caffe2_protos",
        ":caffe2_core_macros_h",
        "//c10:headers",
    ],
)

py_binary(
    name = "gen_op",
    srcs = ["caffe2/contrib/aten/gen_op.py"],
    deps = ["//tools/codegen"],
)

genrule(
    name = "generated_caffe2_aten_op_headers",
    srcs = [
        "caffe2/contrib/aten/aten_op_template.h",
        "aten/src/ATen/Declarations.yaml",
    ],
    outs = ["caffe2/caffe2/contrib/aten/gen_aten_op.h"],
    cmd = """
    $(location :gen_op) \
        --output_prefix gen_ \
        --install_dir $(@D) \
        --aten_root `dirname $(location aten/src/ATen/Declarations.yaml)`/../.. \
        --template_dir `dirname $(location caffe2/contrib/aten/aten_op_template.h)` \
        --yaml_dir `dirname $(location aten/src/ATen/Declarations.yaml)`""",
    tools = [":gen_op"],
)

cc_library(
    name = "caffe2_headers",
    hdrs = glob([
        "caffe2/contrib/aten/*.h",
        "caffe2/contrib/gloo/*.h",
        "caffe2/core/*.h",
        "caffe2/core/nomnigraph/include/nomnigraph/Converters/*.h",
        "caffe2/core/nomnigraph/include/nomnigraph/Generated/*.h",
        "caffe2/core/nomnigraph/include/nomnigraph/Graph/*.h",
        "caffe2/core/nomnigraph/include/nomnigraph/Representations/*.h",
        "caffe2/core/nomnigraph/include/nomnigraph/Support/*.h",
        "caffe2/core/nomnigraph/include/nomnigraph/Transformations/*.h",
        "caffe2/core/nomnigraph/tests/*.h",
        "caffe2/db/*.h",
        "caffe2/distributed/*.h",
        "caffe2/ideep/*.h",
        "caffe2/ideep/operators/*.h",
        "caffe2/ideep/operators/quantization/*.h",
        "caffe2/ideep/utils/*.h",
        "caffe2/onnx/*.h",
        "caffe2/operators/*.h",
        "caffe2/operators/rnn/*.h",
        "caffe2/opt/*.h",
        "caffe2/perfkernels/*.h",
        "caffe2/predictor/*.h",
        "caffe2/predictor/emulator/*.h",
        "caffe2/proto/*.h",
        "caffe2/quantization/server/*.h",
        "caffe2/queue/*.h",
        "caffe2/serialize/*.h",
        "caffe2/sgd/*.h",
        "caffe2/share/contrib/depthwise/*.h",
        "caffe2/transforms/*.h",
        "caffe2/utils/*.h",
        "caffe2/utils/math/*.h",
        "caffe2/utils/threadpool/*.h",
        "modules/**/*.h",
    ]) + if_cuda(glob([
        "caffe2/**/*.cuh",
        "caffe2/image/*.h",
    ])) + [":generated_caffe2_aten_op_headers"],
    copts = CAFFE2_COPTS,
    includes = [
        "caffe2/contrib/aten",
        "caffe2/core/nomnigraph/include",
        "third_party/miniz-2.0.8",
    ],
    visibility = ["//visibility:public"],
    deps = [
        ":caffe2_for_aten_headers",
        ":caffe2_protos",
    ],
)

cc_library(
    name = "caffe2_dnnlowp_avx2_ops",
    srcs = [
        "caffe2/quantization/server/elementwise_sum_dnnlowp_op_avx2.cc",
        "caffe2/quantization/server/fully_connected_fake_lowp_op_avx2.cc",
        "caffe2/quantization/server/group_norm_dnnlowp_op_avx2.cc",
        "caffe2/quantization/server/norm_minimization_avx2.cc",
        "caffe2/quantization/server/pool_dnnlowp_op_avx2.cc",
        "caffe2/quantization/server/relu_dnnlowp_op_avx2.cc",
        "caffe2/quantization/server/spatial_batch_norm_dnnlowp_op_avx2.cc",
        "caffe2/quantization/server/transpose.cc",
    ],
    copts = CAFFE2_COPTS + [
        "-mf16c",
        "-mavx2",
        "-mfma",
        "-mxsave",
    ],
    visibility = ["//visibility:public"],
    deps = [
        ":caffe2_headers",
        "@fbgemm",
    ],
    alwayslink = True,
)

cc_library(
    name = "caffe2",
    srcs = [
        "caffe2/db/create_db_op.cc",
        "caffe2/db/protodb.cc",
        "caffe2/share/contrib/depthwise/depthwise3x3_conv_op.cc",
        ":caffe2_contrib_srcs",
        ":caffe2_core_srcs",
        ":caffe2_distributed_srcs",
        ":caffe2_ideep_srcs",
        ":caffe2_onnx_srcs",
        ":caffe2_operators_srcs",
        ":caffe2_opt_srcs",
        ":caffe2_perfkernels_srcs",
        ":caffe2_predictor_srcs",
        ":caffe2_quantization_srcs",
        ":caffe2_queue_srcs",
        ":caffe2_serialize_srcs",
        ":caffe2_sgd_srcs",
        ":caffe2_transforms_srcs",
        ":caffe2_utils_srcs",
    ],
    copts = CAFFE2_COPTS + ["-mf16c"],
    linkstatic = 1,
    visibility = ["//visibility:public"],
    deps = [
        ":caffe2_headers",
        ":caffe2_dnnlowp_avx2_ops",
        ":caffe2_perfkernels_avx",
        ":caffe2_perfkernels_avx2",
        ":caffe2_perfkernels_avx512",
        ":caffe2_protos",
        "//third_party/miniz-2.0.8:miniz",
        "@com_google_protobuf//:protobuf",
        "@eigen",
        "@fbgemm//:fbgemm_src_headers",
        "@foxi",
        "@gloo",
        "@onnx",
        "@fmt",
    ] + if_cuda(
        [
            ":caffe2_cuda_cpp",
            ":aten_cuda",
            "@tensorpipe//:tensorpipe_cuda",
        ],
        [
            ":aten",
            "@tensorpipe//:tensorpipe_cpu",
        ],
    ),
    alwayslink = True,
)

cc_library(
    name = "caffe2_cuda_cpp",
    srcs = [":caffe2_cuda_cpp_srcs"],
    copts = CAFFE2_COPTS,
    visibility = ["//visibility:public"],
    deps = [
        ":caffe2_cuda",
        ":caffe2_headers",
    ],
    alwayslink = True,
)

cu_library(
    name = "caffe2_cuda",
    srcs = [":caffe2_cu_srcs"],
    copts = CAFFE2_COPTS + torch_cuda_half_options,
    visibility = ["//visibility:public"],
    deps = [
        ":aten",
        ":caffe2_headers",
        "@cuda//:cublas",
        "@cuda//:curand",
        "@cudnn",
        "@eigen",
        "@gloo",
        "@tensorpipe//:tensorpipe_cuda",
    ],
    alwayslink = True,
)

PERF_COPTS = [
    "-DTH_HAVE_THREAD",
    "-DHAVE_AVX_CPU_DEFINITION",
    "-DHAVE_AVX2_CPU_DEFINITION",
    "-DENABLE_ALIAS=1",
    "-DHAVE_MALLOC_USABLE_SIZE=1",
    "-DHAVE_MMAP=1",
    "-DHAVE_SHM_OPEN=1",
    "-DHAVE_SHM_UNLINK=1",
    "-DSLEEF_STATIC_LIBS=1",
    "-DTH_BALS_MKL",
    "-D_FILE_OFFSET_BITS=64",
    "-DUSE_FBGEMM",
    "-fvisibility-inlines-hidden",
    "-Wunused-parameter",
    "-fno-math-errno",
    "-fno-trapping-math",
    "-mf16c",
]

PERF_HEADERS = glob([
    "caffe2/perfkernels/*.h",
    "caffe2/core/*.h",
])

cc_library(
    name = "caffe2_perfkernels_avx",
    srcs = glob([
        "caffe2/perfkernels/*_avx.cc",
    ]),
    hdrs = PERF_HEADERS,
    copts = PERF_COPTS + [
        "-mavx",
    ],
    visibility = ["//visibility:public"],
    deps = [
        ":caffe2_headers",
        "//c10",
    ],
    alwayslink = True,
)

cc_library(
    name = "caffe2_perfkernels_avx2",
    srcs = glob([
        "caffe2/perfkernels/*_avx2.cc",
    ]),
    hdrs = PERF_HEADERS,
    copts = PERF_COPTS + [
        "-mavx2",
        "-mfma",
        "-mavx",
    ],
    visibility = ["//visibility:public"],
    deps = [
        ":caffe2_headers",
        "//c10",
    ],
    alwayslink = True,
)

cc_library(
    name = "caffe2_perfkernels_avx512",
    srcs = [
        "caffe2/perfkernels/common_avx512.cc",
    ],
    hdrs = PERF_HEADERS,
    copts = PERF_COPTS + [
        "-mavx512f",
        "-mavx512dq",
        "-mavx512vl",
        "-mavx2",
        "-mfma",
        "-mavx",
    ],
    visibility = ["//visibility:public"],
    deps = [
        ":caffe2_headers",
        "//c10",
    ],
    alwayslink = True,
)

# torch
genrule(
    name = "version_h",
    srcs = ["torch/csrc/api/include/torch/version.h.in", "version.txt"],
    outs = ["torch/csrc/api/include/torch/version.h"],
    cmd = "$(location //tools/setup_helpers:gen_version_header) --template-path $(location torch/csrc/api/include/torch/version.h.in) --version-path $(location version.txt) --output-path $@",
    tools = ['//tools/setup_helpers:gen_version_header'],
)

py_binary(
    name = "stringify_file",
    srcs = ["torch/csrc/jit/codegen/cuda/tools/stringify_file.py"],
)

generated_nvfuser_hdrs = ["generated_" + hdr for hdr in libtorch_nvfuser_generated_headers]

[
    genrule(
        name = name,
        srcs = [src],
        outs = ["nvfuser_resources/{}".format(hdr)],
        cmd = "$(location :stringify_file) -i $< -o $@",
        tools = [":stringify_file"],
    )
    for name, src, hdr in zip(generated_nvfuser_hdrs, libtorch_nvfuser_runtime_sources, libtorch_nvfuser_generated_headers)
]

torch_cuda_headers = glob(["torch/csrc/cuda/*.h"]) + generated_nvfuser_hdrs

cc_library(
    name = "torch_headers",
    hdrs = if_cuda(
        torch_cuda_headers,
    ) + glob(
        [
            "torch/*.h",
            "torch/csrc/**/*.h",
            "torch/csrc/distributed/c10d/*.hpp",
            "torch/lib/libshm/*.h",
            "torch/csrc/generic/*.cpp",
        ],
        exclude = [
            "torch/csrc/autograd/generated/VariableType.h",
            "torch/csrc/autograd/generated/RegistrationDeclarations.h",
            "torch/csrc/autograd/generated/variable_factories.h",
            "torch/csrc/autograd/generated/Functions.h",
        ] + torch_cuda_headers,
    ) + [":cpp_generated_code", ":version_h"],
    includes = [
        "torch/csrc",
        "torch/csrc/api/include",
        "torch/csrc/distributed",
        "torch/lib",
        "torch/lib/libshm",
    ],
    visibility = ["//visibility:public"],
    deps = [
        ":aten_headers",
        ":caffe2_headers",
        "//c10:headers",
        "@com_github_google_flatbuffers//:flatbuffers",
        "@local_config_python//:python_headers",
        "@onnx",
    ],
    alwayslink = True,
)

TORCH_COPTS = COMMON_COPTS + [
    "-Dtorch_EXPORTS",
    "-DHAVE_AVX_CPU_DEFINITION",
    "-DHAVE_AVX2_CPU_DEFINITION",
    "-DCAFFE2_USE_GLOO",
    "-fvisibility-inlines-hidden",
    "-fno-math-errno ",
    "-fno-trapping-math",
]

cu_library(
    name = "torch_distributed_cuda",
    srcs = ["torch/csrc/distributed/c10d/quantization/quantization_gpu.cu"],
    deps = [":torch_headers"],
)

cc_library(
    name = "torch",
    srcs = if_cuda(glob(
        libtorch_cuda_sources,
        exclude = [
            "torch/csrc/cuda/python_nccl.cpp",
            "torch/csrc/cuda/nccl.cpp",
            "torch/csrc/distributed/c10d/quantization/quantization_gpu.cu",
        ],
    )) + libtorch_core_sources + libtorch_distributed_sources + torch_cpp_srcs + libtorch_extra_sources + jit_core_sources + lazy_tensor_ts_sources +[
        ":cpp_generated_code",
        "torch/csrc/jit/serialization/flatbuffer_serializer.cpp",
        "torch/csrc/jit/mobile/flatbuffer_loader.cpp"
    ],
    copts = TORCH_COPTS,
    defines = [
        "CAFFE2_NIGHTLY_VERSION=20200115",
    ],
    visibility = ["//visibility:public"],
    deps = [
        ":caffe2",
        ":torch_headers",
    ] + if_cuda([
        ":torch_distributed_cuda",
        "@cuda//:nvToolsExt",
    ]),
    alwayslink = True,
)

cc_library(
    name = "shm",
    srcs = glob(["torch/lib/libshm/*.cpp"]),
    deps = [
        ":torch",
    ],
)

cc_library(
    name = "libtorch_headers",
    hdrs = glob([
        "**/*.h",
        "**/*.cuh",
    ]) + [
        ":cpp_generated_code",
    ],
    includes = [
        "torch/csrc/api/include",
        "torch/csrc/distributed",
        "torch/lib",
        "torch/lib/libshm",
    ],
    visibility = ["//visibility:public"],
    deps = [
        ":torch_headers",
    ],
)

cc_library(
    name = "torch_python",
    srcs = libtorch_python_core_sources + [":python_generated_code"],
    deps = [
        ":torch",
        ":shm",
        "@pybind11",
    ],
)

pybind_extension(
    name = "_C",
    srcs = ["torch/csrc/stub.c"],
    deps = [
        ":torch_python"
    ],
)

# cpp api tests
cc_library(
    name = "test_support",
    testonly = True,
    srcs = [
        "test/cpp/api/support.cpp",
    ],
    hdrs = [
        "test/cpp/api/init_baseline.h",
        "test/cpp/api/optim_baseline.h",
        "test/cpp/api/support.h",
        "test/cpp/common/support.h",
    ],
    deps = [
        ":torch",
        "@com_google_googletest//:gtest_main",
    ],
)

# Torch integration tests rely on a labeled data set from the MNIST database.
# http://yann.lecun.com/exdb/mnist/

# imethod.cpp is excluded since torch/csrc/deploy* build is not yet supported.
cpp_api_tests = glob(
    ["test/cpp/api/*.cpp"],
    exclude = ["test/cpp/api/imethod.cpp"],
)

[
  cc_test(
      name = paths.split_extension(paths.basename(filename))[0].replace("-","_") + "_test",
      size = "medium",
      srcs = [filename],
      deps = [
          ":test_support",
          "@com_google_googletest//:gtest_main",
      ],
  ) for filename in cpp_api_tests
]

test_suite(
    name = "api_tests",
    tests = [
        "any_test",
        "autograd_test",
        "dataloader_test",
        "enum_test",
        "expanding_array_test",
        "functional_test",
        "init_test",
        "integration_test",
        "jit_test",
        "memory_test",
        "misc_test",
        "module_test",
        "modulelist_test",
        "modules_test",
        "nn_utils_test",
        "optim_test",
        "ordered_dict_test",
        "rnn_test",
        "sequential_test",
        "serialize_test",
        "static_test",
        "tensor_options_test",
        "tensor_test",
        "torch_include_test",
    ],
)

# dist autograd tests
cc_test(
    name = "torch_dist_autograd_test",
    size = "small",
    srcs = ["test/cpp/dist_autograd/test_dist_autograd.cpp"],
    tags = [
        "exclusive",
        "gpu-required",
    ],
    deps = [
        ":torch",
        "@com_google_googletest//:gtest_main",
    ],
)

# jit tests
# Because these individual unit tests require custom registering,
# it is easier to mimic the cmake build by globing together a single test.
cc_test(
    name = "jit_tests",
    size = "small",
    srcs = glob([
        "test/cpp/jit/*.cpp",
        "test/cpp/jit/*.h",
        "test/cpp/tensorexpr/*.cpp",
        "test/cpp/tensorexpr/*.h",
    ], exclude=[
        # skip this since <pybind11/embed.h> is not found in OSS build
        "test/cpp/jit/test_exception.cpp",
    ]),
    linkstatic = True,
    tags = [
        "exclusive",
        "gpu-required",
    ],
    deps = [
        ":torch",
        "@com_google_googletest//:gtest_main",
    ],
)

cc_test(
    name = "lazy_tests",
    size = "small",
    srcs = glob([
        "test/cpp/lazy/*.cpp",
        "test/cpp/lazy/*.h",
    ], exclude=[
        # skip these since they depend on generated LazyIr.h which isn't available in bazel yet
        "test/cpp/lazy/test_ir.cpp",
        "test/cpp/lazy/test_lazy_ops.cpp",
        "test/cpp/lazy/test_lazy_ops_util.cpp",
    ]),
    linkstatic = True,
    tags = [
        "exclusive",
    ],
    deps = [
        ":torch",
        "@com_google_googletest//:gtest_main",
    ],
)

# all tests
test_suite(
    name = "all_tests",
    tests = [
        "api_tests",
        "jit_tests",
        "torch_dist_autograd_test",
        "//c10/test:tests",
    ],
)<|MERGE_RESOLUTION|>--- conflicted
+++ resolved
@@ -93,22 +93,6 @@
         ["aten/src/ATen/Declarations.yaml"]
     ),
     generator = "//tools/codegen:gen",
-)
-
-<<<<<<< HEAD
-py_binary(
-    name = "generate_code",
-    srcs = ["tools/setup_helpers/generate_code.py"],
-    deps = [
-        "//tools/autograd",
-    ],
-=======
-py_library(
-    name = "tools_jit",
-    srcs = glob(["tools/jit/*.py"]),
-    data = glob(["tools/jit/templates/*"]),
-    visibility = ["//tools/setup_helpers:__pkg__"],
->>>>>>> f8895eb5
 )
 
 libtorch_cpp_generated_sources = [
