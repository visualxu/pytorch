from dataclasses import dataclass
import re
from typing import Optional, Sequence, Set, List, Tuple, Match

from tools.codegen.api import cpp
from tools.codegen.api.types import Binding, NamedCType
from tools.codegen.model import (
    NativeFunction,
    Type,
    SchemaKind,
    NativeFunctionsViewGroup,
)
from tools.codegen.utils import IDENT_REGEX

# Represents a saved attribute involved in backward calculation.
# Note that it can be a derived property of an input argument, e.g.:
# we could save `other.scalar_type()` instead of the entire `other` tensor.
@dataclass(frozen=True)
class SavedAttribute:
    # The NamedCType holds the updated name and cpp type of the attribute
    # for the name, Suffix is appended if it's derived property, e.g.: `other_scalar_type`
    nctype: NamedCType

    # The expression to read the derived property at save time, e.g.:
    # `other.scalar_type()`.
    expr: str


# Represents a backward formula that calculates derivatives for one
# or more tensors.
@dataclass(frozen=True)
class Derivative:
    # The formula string (legit C++ expression).
    # Note that expressions against input arguments have been replaced with the
    # corresponding saved attributes.
    # E.g.:
    #  raw formula: `mul_tensor_backward(grad, self, other.scalar_type())`
    #         here: `mul_tensor_backward(grad, self, other_scalar_type)`
    formula: str

    # The formula string before input argument replacement
    original_formula: str

    # Names of the arguments for which this formula calculates derivatives.
    var_names: Tuple[str, ...]

    # Saved inputs that are referenced by the formula.
    saved_inputs: Tuple[SavedAttribute, ...]

    # Saved outputs that are referenced by the formula.
    saved_outputs: Tuple[SavedAttribute, ...]

    # Gradients that are referenced by name in the formula.
    named_gradients: Set[str]


# Represents a forward formula that calculates forward derivatives
# for one tensor.
@dataclass(frozen=True)
class ForwardDerivative:
    # The formula string (legit C++ expression).
    # Note that special keywords such as "linear" or "element_wise" have been
    # replaced by the automatically generated formula.
    formula: str

    # Name of the output arguments for which this formula calculates forward
    # derivatives
    var_names: Tuple[str, ...]

    # Type of the output arguments for which this formula calculates forward
    # derivatives
    var_types: Tuple[Type, ...]

    # Inputs for which the forward derivatives are required for this formula
    required_inputs_fw_grad: Optional[Tuple[str, ...]]

    # Inputs for which the primal is required for this formula
    required_inputs_primal: Optional[Tuple[str, ...]]

    # Flag to specify if this formula requires the original value of self
    # This is only used by inplace operations
    required_original_self_value: bool

    # If this formula is specified in derivatives.yaml or if we are re-using the
    # out of place formula for inplace
    is_reusing_outplace_formula: bool


# Represents differentiability info for a NativeFunction.
@dataclass(frozen=True)
class DifferentiabilityInfo:
    # The base name read from derivatives.yaml.
    name: str

    # The matching native function.
    #
    # There can be multiple NativeFunction having the same base name:
    #  - different overloads with different types of input arguments;
    #  - in-place/out/functional variants of the same function;
    #
    # We first use the schema string (under the 'name' key) in derivatives.yaml
    # to find the NativeFunction having the same schema string.
    # Then we find the in-place/out/functional variants of the matching function.
    # Among these variants, we choose the one having the same name as the
    # derivatives.yaml entry. If there is no exact match, then we choose the
    # in-place variant.
    # TODO: maybe the logic to search for all variants is no longer necessary?
    func: NativeFunction

    # The name of the generated autograd function.
    # It's set only if we will calculate a derivative, i.e.
    # 'args_with_derivatives' is not empty.
    op: Optional[str]

    # The derivatives formulae for this function.
    # Note that the length of this sequence is the number of differentiable inputs
    derivatives: Sequence[Derivative]

    # The forward derivatives formulae for this function.
    # Note that the length of this sequence is the number of differentiable outputs
    forward_derivatives: Sequence[ForwardDerivative]

    # The union of 'saved_inputs' of all 'derivatives'.
    all_saved_inputs: Sequence[SavedAttribute]

    # The union of 'saved_outputs' of all 'derivatives'.
    all_saved_outputs: Sequence[SavedAttribute]

    # All named gradients that are available for use, in the same
    # order as in the grads vector.
    available_named_gradients: Sequence[str]

    # The named gradients that are used in any of the derivatives.
    # Invariant: all(name in available_named_gradients for name in used_named_gradients)
    used_named_gradients: Set[str]

    # The function's input arguments for which it calculates derivatives.
    # It's the union of 'var_names' of all 'derivatives', sorted by the
    # argument order in the function schema.
    args_with_derivatives: Sequence[Binding]

    # Names of arguments whose derivative formula is 'non_differentiable'.
    non_differentiable_arg_names: Sequence[str]

    # Raw data read from derivatives.yaml.
    output_differentiability: Optional[List[bool]]

    # output_differentiability in derivatives.yaml can be a list of
    # conditions that express if the output is differentiable. In this case,
    # the number of conditions must match the number of outputs
    # (NB: we only support one condition right now).
    # output_differentiability gets populated with True for each condition,
    # while output_differentiability_conditions gets populated with the conditions
    output_differentiability_conditions: Optional[List[str]]

    @property
    def has_derivatives(self) -> bool:
        return len(self.args_with_derivatives) > 0

    # Generates a new DifferentiabilityInfo using the exact same set of derivative information,
    # but with a new operator name.
    # This is used when generating "copy" variants of view ops,
    # which are able to use the exact same derivative formula as the original view op
    # See Note [Codegen'd {view}_copy Operators]
    def create_view_copy_from_view_derivative(
        self, g: NativeFunctionsViewGroup
    ) -> Optional["DifferentiabilityInfo"]:
        if g.view_copy is None:
            return None
        f = g.view_copy

        name_split_by_period = self.name.split(".", maxsplit=2)
        # Append a "_copy" to the base name of the operator (but keep the overload name the same)
        view_copy_name = f"{name_split_by_period[0]}_copy." + ".".join(
            name_split_by_period[1:]
        )
        view_copy_op_name = None if self.op is None else f"{self.op}_copy"

        return DifferentiabilityInfo(
            # Use the "_copy" version of name/func/op
            name=view_copy_name,
            func=f,
            op=view_copy_op_name,
            # But keep all derivative info the same
            derivatives=self.derivatives,
            forward_derivatives=self.forward_derivatives,
            all_saved_inputs=self.all_saved_inputs,
            all_saved_outputs=self.all_saved_outputs,
            available_named_gradients=self.available_named_gradients,
            used_named_gradients=self.used_named_gradients,
            args_with_derivatives=self.args_with_derivatives,
            non_differentiable_arg_names=self.non_differentiable_arg_names,
            output_differentiability=self.output_differentiability,
            output_differentiability_conditions=self.output_differentiability_conditions,
        )


def uses_ident(info: Optional[DifferentiabilityInfo], ident: str) -> bool:
    if info is None:
        return False
    for derivative in info.derivatives:
        formula = derivative.formula
        if re.search(IDENT_REGEX.format(ident), formula):
            return True
    return False


def uses_retain_variables(info: Optional[DifferentiabilityInfo]) -> bool:
    return uses_ident(info, "retain_variables")


def uses_single_grad(info: Optional[DifferentiabilityInfo]) -> bool:
    return uses_ident(info, "grad")


# Represents a differentiable `Argument`.
# How is it different from the `Argument` type?
# - It's processed Arguments which are differentiable and only used in the
#   context of the autograd codegen;
# - It can represent SelfArgument or regular Argument but not TensorOptionsArgument;
@dataclass(frozen=True)
class DifferentiableInput:
    name: str
    type: Type

    # TODO: only to keep it byte-for-byte compatible with the old codegen, should remove.
    cpp_type: str


# Represents a differentiable `Return`.
# How it it different from the `Return` type?
# - The name in `Return` is optional. Here it is always populated using the same
#   `cpp.return_names()` method.
#   TODO: some cpp naming logic (e.g. resolving name conflict) might be irrelevant?
# - It's processed Returns which are differentiable, in compliance with the
#   `output_differentiability` field defined in derivatives.yaml (if specified),
#   and are only used in the context of the autograd codegen;
@dataclass(frozen=True)
class DifferentiableOutput:
    name: str
    type: Type

    # TODO: only to keep it byte-for-byte compatible with the old codegen, should remove.
    cpp_type: str


@dataclass(frozen=True)
class NativeFunctionWithDifferentiabilityInfo:
    func: NativeFunction
    info: Optional[DifferentiabilityInfo]
    fw_derivatives: Sequence[ForwardDerivative]


# TODO: Update comment below since it is out of date.
def dispatch_strategy(fn: NativeFunctionWithDifferentiabilityInfo) -> str:
    """How are we going to call the underlying implementation of a
    declaration?  There are two strategies:
        - use_derived: we want to call the implementation on CPUDoubleType
          (or a similar, derived Type instance).  Because these derived
          instances deal in Tensors, not Variables (it's a completely different
          object, so it doesn't dispatch back to VariableType), code on
          this dispatch path needs to wrap/unwrap tensors.  If the
          derived implementation takes and returns tensors, the
          implementation is usually differentiable (although we also use
          the derived dispatch path for non-differentiable functions
          that we still want to dispatch on the derived Type instance;
          e.g., size())
        - use_type: we want to call the implementation on Type, because
          it is implemented concretely, and the functions it invokes will
          get dispatched back to VariableType (which will ensure that they
          are differentiable.)
    """
    if fn.func.is_abstract or (fn.info is not None and fn.info.has_derivatives):
        # If the function is abstract (not implemented on at::Type), we must
        # call the implementation on the derived type with unpacked tensors.

        # If the function has a derivative specified and is concrete, we could
        # call either implementation. We prefer the calling the derived
        # type's implementation with unpacked tensors because it is more
        # performant in some cases: any internal calls to other ATen functions
        # won't have the history tracked.

        # If the function has a type dispatched argument (i.e. is a factory),
        # we prefer calling the derived type's implementation both because it is
        # more performant and to ensure factory functions return tensors with _version
        # of 0 (probably not strictly necessary, but nice to have to keeps versions simple
        # to understand.

        return "use_derived"
    else:
        # If the function is concrete (we don't have to override it) and we
        # didn't declare it in derivatives.yaml, we'll assume that it is
        # actually implemented out of differentiable functions. (This
        # assumption might not hold, but then you'll see gradcheck fail.)
        return "use_type"


def match_differentiability_info(
    native_functions: List[NativeFunction],
    differentiability_infos: Sequence[DifferentiabilityInfo],
) -> List[NativeFunctionWithDifferentiabilityInfo]:
    """Sets the "derivative" key on declarations to matching autograd function
    In-place functions will use the out-of-place derivative definition if there
    is no in-place specific derivative.
    """

    info_by_schema = {info.func.func: info for info in differentiability_infos}
    functional_info_by_signature = {
        info.func.func.signature(strip_default=True): info
        for info in differentiability_infos
        if info.func.func.kind() == SchemaKind.functional
    }

    def find_info(f: NativeFunction) -> Tuple[Optional[DifferentiabilityInfo], bool]:
        if f.func in info_by_schema:
            return info_by_schema[f.func], True

        # if there is no exact match look for the out-of-place signature.
        # i.e mul() for mul_() or mul_out()
        return (
            functional_info_by_signature.get(f.func.signature(strip_default=True)),
            False,
        )

    result: List[NativeFunctionWithDifferentiabilityInfo] = []
    for f in native_functions:
        info, is_exact_match = find_info(f)

        # Currently, the '.strides()' to 'strides_or_error' replacement does not support
        # 'self' derivatives of an inplace function, so we must check for this case.
        if f.func.kind() == SchemaKind.inplace and (info is not None):
            for derivative in info.derivatives:
                if "self" in derivative.var_names:
                    for saved_input in derivative.saved_inputs:
                        assert "strides_or_error" not in saved_input.expr, (
                            "Calling '.strides()' in the 'self' derivative formula of an "
                            f"in-place function is not supported: {f.func}"
                        )

        # For functions that have a single def for out-of-place and inplace (like abs())
        if info and info.forward_derivatives:
            forward_derivatives = info.forward_derivatives

            if f.func.kind() == SchemaKind.inplace:
                # For inplace functions there is a little bit of work to do:
                #  1) Validate the formula and make sure the input that is modified in not used:
                #    - If there is a formula for the inplace variant of the function (is_exact_match == True) then
                #      we make sure that the original value of the input that is being modified inplace (self_p) is
                #      not used in the formula. Note that the formula can use "original_self_p" here and that would
                #      trigger a clone of the original input.
                #    - If we are re-using the out of place formula (is_exact_match == False) then we replace every
                #      occurrence of self_p and self_t by original_self_p and original_self_t. These will be
                #      populated by cloned version of the original input (either the clone done by the backward AD
                #      logic if self is also used in a backward formula or a special clone that we add).
                #  2) At this point, there cannot be a self_p in the formula.
                #  3) Change "result" into "self_p" as by design, in the inplace function codegen, the result is
                #     simply called self (as it is modified inplace).
                #  4) Update the required primals data in case it used to contain "result" but should now contain
                #     "self"
                #  5) If it is not an exact match, the user formula is not modifying the existing forward grad
                #     inplace as it should. So add some code that makes sure that we do so if the forward grad
                #     already exists.

                assert (
                    len(info.forward_derivatives) == 1
                )  # Only single output inplace should exist
                fw_info = info.forward_derivatives[0]
                formula = fw_info.formula

                def replace_self_with_original_self(formula: str, postfix: str) -> str:
                    def repl(m: Match[str]) -> str:
                        return f"{m.group(1)}original_self{postfix}{m.group(2)}"

                    return re.sub(IDENT_REGEX.format(f"self{postfix}"), repl, formula)

                if re.search(IDENT_REGEX.format("self_p"), formula):
                    if is_exact_match:
                        # For manually defined formulas, don't allow the original value to be used
                        raise RuntimeError(
                            f'The formula for "{f.func.name}" is using the original value of self '
                            "that is being modified inplace. This would lead to wrong forward gradients. "
                            'Please use "result" in the formula only.'
                        )
                    else:
                        # When the original formula is out of place, we save a clone of the primal
                        # value to be able to access this value if needed
                        # replace "self_p"/"self_t" from the formula by "original_self_p"/"original_self_t"
                        formula = replace_self_with_original_self(formula, "_p")
                        formula = replace_self_with_original_self(formula, "_t")

                # replace "result" from the formula by "self_p"
                def repl(m: Match[str]) -> str:
                    return f"{m.group(1)}self_p{m.group(2)}"

                formula = re.sub(IDENT_REGEX.format("result"), repl, formula)

                required_primals = fw_info.required_inputs_primal
                if re.search(IDENT_REGEX.format("self_p"), formula):
                    required_primals = (
                        required_primals + ("self",) if required_primals else ("self",)
                    )

                if not is_exact_match:
                    # NOTE [In-place forward AD formula Optimization]
                    #
                    # This optimization transforms the formula to directly do inplace, i.e.
                    # instead of self_t.copy_(self_t.op()) we do self_t.op_() when the following are met:
                    #
                    # 1) the formula satisfies the pattern: "self_t.op(*args)"
                    # 2) "op" in (1) needs to be the same as the op the derivative is for
                    #
                    # (2) may seem too strict, but currently the only ops that satisfy (1) also satisfy (2)
                    # If there is a need, we can relax (2) to allow any op that has an in-place variant
                    is_single_method_on_self_t = False
                    match = re.fullmatch(r"self_t.([\w]*)\((.*)\)", formula)
                    if match:
                        op_name, between_parens = match.group(1), match.group(2)

                        # We want to...
                        #   Match: self_t.op1(other_p.op2(arg))
                        #   Avoid: self_t.op1(args) + self_t.op2(args)
                        #   Avoid: self_t.op1(other_p.op2(arg)) + self_t.op2(args)
                        def check_parens_nest_level_gt_zero(s: str) -> bool:
                            level = 1
                            for ch in s:
                                if ch == ")":
                                    level -= 1
                                    if level == 0:
                                        return False
                                if ch == "(":
                                    level += 1
                            return True

                        is_single_method_on_self_t = check_parens_nest_level_gt_zero(
                            between_parens
                        )
                    directly_do_inplace = (
                        is_single_method_on_self_t and op_name == info.name
                    )

                    if directly_do_inplace:
                        formula = f"self_t_raw.defined() ? self_t_raw.{op_name}_({between_parens}) : {formula}"
                    else:
                        # Make sure that the forward grad is modified inplace when the original formula
                        # is out of place
                        formula = f"self_t_raw.defined() ? self_t_raw.copy_({formula}) : {formula}"

<<<<<<< HEAD
                required_original_self_value = bool(re.search(IDENT_REGEX.format("original_self_p"), formula))

                forward_derivatives = [ForwardDerivative(
                    formula=formula,
                    var_names=("self",),
                    var_types=fw_info.var_types,
                    required_inputs_fw_grad=fw_info.required_inputs_fw_grad,
                    required_inputs_primal=required_primals,
                    required_original_self_value=required_original_self_value,
                    is_reusing_outplace_formula=not is_exact_match), ]
=======
                required_original_self_value = bool(
                    re.search(IDENT_REGEX.format("original_self_p"), formula)
                )

                forward_derivatives = [
                    ForwardDerivative(
                        formula=formula,
                        var_names=("self",),
                        var_types=fw_info.var_types,
                        required_inputs_fw_grad=fw_info.required_inputs_fw_grad,
                        required_inputs_primal=required_primals,
                        required_original_self_value=required_original_self_value,
                        is_reusing_outplace_formula=not is_exact_match,
                    ),
                ]
>>>>>>> a5cb0d6b
        else:
            forward_derivatives = []

        result.append(
            NativeFunctionWithDifferentiabilityInfo(
                func=f, info=info, fw_derivatives=forward_derivatives
            )
        )

    return result


def is_differentiable(
    name: str, type: Type, info: Optional[DifferentiabilityInfo]
) -> bool:
    return type.is_tensor_like() and (
        info is None or name not in info.non_differentiable_arg_names
    )


def gen_differentiable_outputs(
    fn: NativeFunctionWithDifferentiabilityInfo,
) -> List[DifferentiableOutput]:
    f = fn.func
    info = fn.info
    outputs: List[DifferentiableOutput] = [
        DifferentiableOutput(
            name=name, type=ret.type, cpp_type=cpp.return_type(ret).cpp_type()
        )
        for name, ret in zip(cpp.return_names(f), f.func.returns)
    ]
    output_differentiability = info.output_differentiability if info else None
    if output_differentiability is not None:
        if len(output_differentiability) != len(outputs):
            raise RuntimeError(
                f"The length of output_differentiability ({len(output_differentiability)}), "
                f"does not match the number of outputs ({len(outputs)})."
            )
        differentiable_outputs: List[DifferentiableOutput] = []
        if False in output_differentiability and f.func.kind() == SchemaKind.inplace:
            raise RuntimeError(
                "output_differentiability=False for inplace operation (version_counter won't get updated)"
            )
        for differentiable, output in zip(output_differentiability, outputs):
            if differentiable:
                differentiable_outputs.append(output)
        return differentiable_outputs
    candidate_differentiable_outputs = list(
        filter(lambda r: is_differentiable(r.name, r.type, info), outputs)
    )
    if uses_single_grad(info):
        return candidate_differentiable_outputs[:1]
    else:
        return candidate_differentiable_outputs<|MERGE_RESOLUTION|>--- conflicted
+++ resolved
@@ -445,18 +445,6 @@
                         # is out of place
                         formula = f"self_t_raw.defined() ? self_t_raw.copy_({formula}) : {formula}"
 
-<<<<<<< HEAD
-                required_original_self_value = bool(re.search(IDENT_REGEX.format("original_self_p"), formula))
-
-                forward_derivatives = [ForwardDerivative(
-                    formula=formula,
-                    var_names=("self",),
-                    var_types=fw_info.var_types,
-                    required_inputs_fw_grad=fw_info.required_inputs_fw_grad,
-                    required_inputs_primal=required_primals,
-                    required_original_self_value=required_original_self_value,
-                    is_reusing_outplace_formula=not is_exact_match), ]
-=======
                 required_original_self_value = bool(
                     re.search(IDENT_REGEX.format("original_self_p"), formula)
                 )
@@ -472,7 +460,6 @@
                         is_reusing_outplace_formula=not is_exact_match,
                     ),
                 ]
->>>>>>> a5cb0d6b
         else:
             forward_derivatives = []
 
