--- conflicted
+++ resolved
@@ -32,7 +32,6 @@
     std::shared_ptr<caffe2::serialize::ReadAdapterInterface> rai,
     caffe2::serialize::PyTorchStreamWriter& writer);
 
-<<<<<<< HEAD
 TORCH_API bool _backport_for_mobile(
     std::istream& in,
     std::ostream& out,
@@ -58,8 +57,5 @@
     std::unique_ptr<caffe2::serialize::PyTorchStreamWriter> writer,
     const int64_t to_version);
 
-} // namespace mobile
-=======
->>>>>>> 83bbcfcb
 } // namespace jit
 } // namespace torch