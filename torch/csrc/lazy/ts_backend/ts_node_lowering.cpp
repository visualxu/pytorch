--- conflicted
+++ resolved
@@ -7,6 +7,7 @@
 #include <torch/csrc/lazy/core/helpers.h>
 #include <torch/csrc/lazy/ts_backend/ops/cast.h>
 #include <torch/csrc/lazy/ts_backend/ops/device_data.h>
+#include <torch/csrc/lazy/ts_backend/ops/expand.h>
 #include <torch/csrc/lazy/core/internal_ops/ltc_ops.h>
 #include <torch/csrc/lazy/ts_backend/ops/scalar.h>
 #include <torch/csrc/lazy/ts_backend/ops/batch_norm_ops.h>
@@ -14,11 +15,7 @@
 #include <torch/csrc/lazy/core/view_ops/as_strided.h>
 #include <torch/csrc/lazy/core/view_ops/as_strided_view_update.h>
 #include <torch/csrc/lazy/core/view_ops/diagonal.h>
-<<<<<<< HEAD
-#include <torch/csrc/lazy/core/view_ops/expand.h>
-=======
 #include <torch/csrc/lazy/core/view_ops/diagonal_view_update.h>
->>>>>>> 6402e624
 #include <torch/csrc/lazy/core/view_ops/narrow.h>
 #include <torch/csrc/lazy/core/view_ops/narrow_view_update.h>
 #include <torch/csrc/lazy/core/view_ops/permute.h>
@@ -142,13 +139,10 @@
       return LowerDiagonal(torch::lazy::NodeCast<torch::lazy::Diagonal>(
           node, torch::lazy::OpKind(at::aten::diagonal)));
     }
-<<<<<<< HEAD
-=======
     if (node->op() == *torch::lazy::ltc_diagonal_view_update) {
       return LowerDiagonalViewUpdate(torch::lazy::NodeCast<torch::lazy::DiagonalViewUpdate>(
           node, *torch::lazy::ltc_diagonal_view_update));
     }
->>>>>>> 6402e624
     if (node->op() == *torch::lazy::ltc_device_data) {
       const torch::lazy::DeviceData* device_data_node =
           torch::lazy::NodeCast<torch::lazy::DeviceData>(
@@ -371,8 +365,6 @@
     return LowerBuiltin(node, arguments);
   }
 
-<<<<<<< HEAD
-=======
   // FIXME(alanwaketan): One day we should code-gen all view ops, or at
   // least move the lowering to the IR nodes.
   TSOpVector LowerDiagonalViewUpdate(const DiagonalViewUpdate* node) {
@@ -397,7 +389,6 @@
     return {destination};
   }
 
->>>>>>> 6402e624
   torch::jit::Value* GenerateClone(torch::jit::Value* val) {
     std::vector<torch::jit::NamedValue> clone_arguments;
     clone_arguments.emplace_back(val);
