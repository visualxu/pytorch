#include <torch/csrc/utils/disable_torch_function.h>
#include <torch/csrc/utils/pybind.h>
#include <torch/csrc/Exceptions.h>
#include <torch/csrc/utils/python_strings.h>
#include <torch/csrc/autograd/utils/wrap_outputs.h>

#include <ATen/PythonTorchFunctionTLS.h>

namespace torch {
<<<<<<< HEAD
  static thread_local bool enable_torch_function = true;
  static thread_local bool skip_next_torch_function = false;
=======
>>>>>>> 0896c5e2
  PyObject* disabled_torch_function = nullptr;
  PyObject* disabled_torch_dispatch = nullptr;

  bool torch_function_enabled() {
      return !at::impl::PythonTorchFunctionTLS::is_disabled();
  }

  bool should_skip_torch_function() {
    const bool ret = skip_next_torch_function;
    skip_next_torch_function = false;
    return ret;
  }

  PyObject* disabled_torch_function_impl() {
    return disabled_torch_function;
  }

  void set_disabled_torch_function_impl(PyObject* value) {
    disabled_torch_function = value;
  }

  PyObject* disabled_torch_dispatch_impl() {
    return disabled_torch_dispatch;
  }

  void set_disabled_torch_dispatch_impl(PyObject* value) {
    disabled_torch_dispatch = value;
  }
}

typedef struct {
    PyObject_HEAD
    /* Type-specific fields go here. */
    bool old_state;
} DisableTorchFunction;

PyObject* DisableTorchFunction__enter(PyObject* self, PyObject *unused) {
    ((DisableTorchFunction*)self)->old_state = at::impl::PythonTorchFunctionTLS::is_disabled();
    at::impl::PythonTorchFunctionTLS::set_disabled(true);
    Py_RETURN_NONE;
}

PyObject* DisableTorchFunction__exit(PyObject* self, PyObject *unused) {
    at::impl::PythonTorchFunctionTLS::set_disabled(((DisableTorchFunction*)self)->old_state);
    Py_RETURN_NONE;
}

PyObject* THPModule_isEnabledTorchFunction(PyObject* self, PyObject *unused) {
    if (torch::torch_function_enabled()) {
        Py_RETURN_TRUE;
    } else
    {
        Py_RETURN_FALSE;
    }
}

static PyMethodDef DisableTorchFunction_methods[] = { // NOLINT
  {"__enter__",  DisableTorchFunction__enter, METH_NOARGS,  nullptr},
  {"__exit__",   DisableTorchFunction__exit,  METH_VARARGS, nullptr},
  {nullptr, nullptr, 0, nullptr}
};

PyTypeObject DisableTorchFunctionType = {
  PyVarObject_HEAD_INIT(nullptr, 0)
  "torch._C.DisableTorchFunction",             /* tp_name */
  sizeof(DisableTorchFunction),                /* tp_basicsize */
  0,                                           /* tp_itemsize */
  nullptr,                                     /* tp_dealloc */
  0,                                           /* tp_vectorcall_offset */
  nullptr,                                     /* tp_getattr */
  nullptr,                                     /* tp_setattr */
  nullptr,                                     /* tp_reserved */
  nullptr,                                     /* tp_repr */
  nullptr,                                     /* tp_as_number */
  nullptr,                                     /* tp_as_sequence */
  nullptr,                                     /* tp_as_mapping */
  nullptr,                                     /* tp_hash  */
  nullptr,                                     /* tp_call */
  nullptr,                                     /* tp_str */
  nullptr,                                     /* tp_getattro */
  nullptr,                                     /* tp_setattro */
  nullptr,                                     /* tp_as_buffer */
  Py_TPFLAGS_DEFAULT,                          /* tp_flags */
  nullptr,                                     /* tp_doc */
  nullptr,                                     /* tp_traverse */
  nullptr,                                     /* tp_clear */
  nullptr,                                     /* tp_richcompare */
  0,                                           /* tp_weaklistoffset */
  nullptr,                                     /* tp_iter */
  nullptr,                                     /* tp_iternext */
  DisableTorchFunction_methods,                /* tp_methods */
  nullptr,                                     /* tp_members */
  nullptr,                                     /* tp_getset */
  nullptr,                                     /* tp_base */
  nullptr,                                     /* tp_dict */
  nullptr,                                     /* tp_descr_get */
  nullptr,                                     /* tp_descr_set */
  0,                                           /* tp_dictoffset */
  nullptr,                                     /* tp_init */
  PyType_GenericAlloc,                         /* tp_alloc */
  PyType_GenericNew,                           /* tp_new */
};

PyObject* THPModule_DisableTorchFunctionType() {
  if (PyType_Ready(&DisableTorchFunctionType) < 0) {
      return nullptr;
  }

  return (PyObject *)(&DisableTorchFunctionType);
}

PyObject* THPModule_disable_torch_function(PyObject *self, PyObject *a) {
  HANDLE_TH_ERRORS
  PyObject *func=nullptr, *types=nullptr, *args=nullptr, *kwargs=nullptr;
  if (!PyArg_ParseTuple(a, "OO|OO", &func, &types, &args, &kwargs)) {
    return nullptr;
  }
  py::tuple py_args;
  if (args == nullptr) {
    py_args = py::make_tuple();
  } else if (PyList_Check(args)) {
    py_args = py::reinterpret_steal<py::tuple>(PyList_AsTuple(args));
  } else if (PyTuple_Check(args)) {
    py_args = py::reinterpret_borrow<py::tuple>(args);
  } else {
    throw torch::TypeError("expected List or Tuple (got %s)", Py_TYPE(args)->tp_name);
  }

  // These are all C-API calls so no exceptions will be raised
  // and therefore no need for RAII approach to storing
  // the old value.
  bool old_value = at::impl::PythonTorchFunctionTLS::is_disabled();
  at::impl::PythonTorchFunctionTLS::set_disabled(true);
  // kwargs can safely be nullptr here.
  PyObject *result = PyObject_Call(func, py_args.ptr(), kwargs);
  at::impl::PythonTorchFunctionTLS::set_disabled(old_value);
  return result;
  END_HANDLE_TH_ERRORS
}

PyObject* THPModule_skip_one_hop_torch_function(PyObject */*self*/, PyObject *a) {
  HANDLE_TH_ERRORS
  PyObject *func=nullptr, *types=nullptr, *args=nullptr, *kwargs=nullptr;
  if (!PyArg_ParseTuple(a, "OOOO", &func, &types, &args, &kwargs)) {
    return nullptr;
  }
  py::tuple py_args;
  if (args == Py_None) {
    py_args = py::make_tuple();
  } else {
    py_args = py::reinterpret_borrow<py::tuple>(args);
  }

  // PyObject_Call allows kwargs to be nullptr.
  if (kwargs == Py_None) {
    kwargs = nullptr;
  } else {
    TORCH_CHECK_TYPE(PyDict_Check(kwargs), "kwargs must be a dictionary");
  }

  // These are all C-API calls so no exceptions will be raised
  // and therefore no need for RAII approach to storing
  // the old value.
  TORCH_CHECK(!torch::skip_next_torch_function,
              "skip_one_hop_torch_function called but skip_next_torch_function was already true!");
  torch::skip_next_torch_function = true;
  PyObject *result = PyObject_Call(func, py_args.ptr(), kwargs);
  if (C10_UNLIKELY(torch::skip_next_torch_function)) {
    torch::skip_next_torch_function = false;
    TORCH_CHECK(false,
                "skip_one_hop_torch_function called on a function that doesn't use has_torch_function! ");
  }
  return result;
  END_HANDLE_TH_ERRORS
}

PyObject* THPModule_disable_torch_dispatch(PyObject *self, PyObject *a) {
  HANDLE_TH_ERRORS
  PyObject *func=nullptr, *types=nullptr, *args=nullptr, *kwargs=nullptr;
  if (!PyArg_ParseTuple(a, "OO|OO", &func, &types, &args, &kwargs)) {
    return nullptr;
  }
  py::tuple py_args;
  if (args == nullptr) {
    py_args = py::make_tuple();
  } else if (PyList_Check(args)) {
    py_args = py::reinterpret_steal<py::tuple>(PyList_AsTuple(args));
  } else if (PyTuple_Check(args)) {
    py_args = py::reinterpret_borrow<py::tuple>(args);
  } else {
    throw torch::TypeError("expected List or Tuple (got %s)", Py_TYPE(args)->tp_name);
  }

  // This implementation is not completely correct.  The moral
  // meaning of this function is that we should do a redispatch
  // "after" PythonKey, aka a redispatch() call.  But we don't have a
  // dispatcher call here; we have an opaque Python object.
  //
  // What we have here is a close approximation: instead of redispatch(), we
  // just exclude Python and all the keys before it, so that we will go
  // to the next key after Python.  The difference, however, is we are
  // now PERMANENTLY after Python.  We don't think there are any legitimate
  // cases where we want to go for another round on the entire dispatcher key
  // set, but if there are, then we will have to do something else here.
  c10::impl::ExcludeDispatchKeyGuard guard_(
      // TODO: add constructor for this specifically
      c10::DispatchKeySet(c10::DispatchKeySet::FULL) -
      c10::DispatchKeySet(c10::DispatchKeySet::FULL_AFTER, c10::DispatchKey::Python)
      // NB: off by one hazard here, but it works out: python key is not
      // included in AFTER, so it is included in the negation (and that's
      // correct: we want to exclude Python key and everything BEFORE it.)
  );
  auto r = PyObject_Call(func, py_args.ptr(), kwargs);
  if (r == nullptr) throw python_error();
  return r;
  END_HANDLE_TH_ERRORS
}

// Makes sure that we don't check for __torch_function__ on basic Python types
static bool is_basic_python_type(PyTypeObject *tp)
{
  return (
    /* Basic number types */
    tp == &PyBool_Type ||

    tp == &PyLong_Type ||
    tp == &PyFloat_Type ||
    tp == &PyComplex_Type ||

    /* Basic sequence types */
    tp == &PyList_Type ||
    tp == &PyTuple_Type ||
    tp == &PyDict_Type ||
    tp == &PySet_Type ||
    tp == &PyFrozenSet_Type ||
    tp == &PyUnicode_Type ||
    tp == &PyBytes_Type ||

    /* other builtins */
    tp == &PySlice_Type ||
    tp == Py_TYPE(Py_None) ||
    tp == Py_TYPE(Py_Ellipsis) ||
    tp == Py_TYPE(Py_NotImplemented) ||

    PyModule_Check(tp) ||
    /* sentinel to swallow trailing || */
    false
  );
}

inline bool has_torch_function_attr(PyObject* obj) {
  // NOLINTNEXTLINE(clang-diagnostic-writable-strings)
  auto attr = PyObject_FastGetAttrString(obj, "__torch_function__");
  return (
    attr.ptr() != nullptr &&
    attr.ptr() != torch::disabled_torch_function);
}

namespace torch {
auto check_has_torch_function(PyObject* obj) -> bool
{
  PyTypeObject *tp = Py_TYPE(obj);
  return (
    !THPVariable_CheckTypeExact(tp) &&
    !is_basic_python_type(tp) &&
    torch::torch_function_enabled() &&
    has_torch_function_attr(obj)
  );
}

bool has_torch_function(PyObject *obj) {
  return (
    !torch::should_skip_torch_function() &&
    torch::check_has_torch_function(obj));
}

bool has_torch_function(c10::ArrayRef<PyObject*> args) {
  if (torch::should_skip_torch_function()) {
    return false;
  }
  for (const auto obj: args) {
    if (check_has_torch_function(obj)) {
      return true;
    }
  }
  return false;
}
} // namespace torch

inline bool sequence_has_torch_function(PyObject* args) {
  // NOLINTNEXTLINE(bugprone-branch-clone)
  Py_ssize_t nargs = PySequence_Fast_GET_SIZE(args);
  for (Py_ssize_t i = 0; i < nargs; i++) {
    PyObject* obj = PySequence_Fast_GET_ITEM(args, i);
    if (torch::check_has_torch_function(obj)) {
      return true;
    }
  }
  return false;
}

inline bool array_has_torch_function(PyObject *const *args, Py_ssize_t nargs) {
  for (Py_ssize_t i = 0; i < nargs; i++) {
    if (torch::check_has_torch_function(args[i])) {
      return true;
    }
  }
  return false;
}

using torch::autograd::utils::wrap;

PyObject* THPModule_has_torch_function(PyObject*, PyObject *arg) {
  if (torch::should_skip_torch_function()) {
    Py_RETURN_FALSE;
  }

  bool result;  // NOLINT(cppcoreguidelines-init-variables)
  if (PyTuple_CheckExact(arg) || PyList_CheckExact(arg)) {
    // Fast path:
    //   If we know that we have a tuple or list, we can skip an INCREF and
    //   DECREF from PySequence_Fast. Core functions will always follow this
    //   convention (almost always tuples), and it shaves ~3.5% off the cost of
    //   the check.
    result = sequence_has_torch_function(arg);
  } else {
    auto args = py::reinterpret_steal<py::object>(
      PySequence_Fast(arg, "expected a sequence"));
    result = sequence_has_torch_function(args.ptr());
  }

  return wrap(result);
}

PyObject* THPModule_has_torch_function_unary(PyObject*, PyObject *obj) {
  // Special case `THPModule_has_torch_function` for the single arg case.
  return wrap(torch::has_torch_function(obj));
}

PyObject* THPModule_has_torch_function_variadic(PyObject*, PyObject *const *args, Py_ssize_t nargs) {
  return wrap(
    !torch::should_skip_torch_function() &&
    array_has_torch_function(args, nargs));
}<|MERGE_RESOLUTION|>--- conflicted
+++ resolved
@@ -7,11 +7,6 @@
 #include <ATen/PythonTorchFunctionTLS.h>
 
 namespace torch {
-<<<<<<< HEAD
-  static thread_local bool enable_torch_function = true;
-  static thread_local bool skip_next_torch_function = false;
-=======
->>>>>>> 0896c5e2
   PyObject* disabled_torch_function = nullptr;
   PyObject* disabled_torch_dispatch = nullptr;
 
@@ -20,9 +15,7 @@
   }
 
   bool should_skip_torch_function() {
-    const bool ret = skip_next_torch_function;
-    skip_next_torch_function = false;
-    return ret;
+    return at::impl::PythonTorchFunctionTLS::exchange_skip_next(false);
   }
 
   PyObject* disabled_torch_function_impl() {
@@ -175,15 +168,13 @@
   // These are all C-API calls so no exceptions will be raised
   // and therefore no need for RAII approach to storing
   // the old value.
-  TORCH_CHECK(!torch::skip_next_torch_function,
-              "skip_one_hop_torch_function called but skip_next_torch_function was already true!");
-  torch::skip_next_torch_function = true;
+  TORCH_CHECK(
+    !at::impl::PythonTorchFunctionTLS::peek_skip_next(),
+    "skip_one_hop_torch_function called but skip_next_torch_function was already true!");
+  at::impl::PythonTorchFunctionTLS::exchange_skip_next(true);
   PyObject *result = PyObject_Call(func, py_args.ptr(), kwargs);
-  if (C10_UNLIKELY(torch::skip_next_torch_function)) {
-    torch::skip_next_torch_function = false;
-    TORCH_CHECK(false,
-                "skip_one_hop_torch_function called on a function that doesn't use has_torch_function! ");
-  }
+  TORCH_CHECK(!at::impl::PythonTorchFunctionTLS::exchange_skip_next(false),
+              "skip_one_hop_torch_function called on a function that doesn't use has_torch_function! ");
   return result;
   END_HANDLE_TH_ERRORS
 }
