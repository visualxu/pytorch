{
  "__comment": "@generated DO NOT EDIT MANUALLY, Generation script: .github/scripts/generate_ci_workflows.py",
  "label_rules": {
    "ciflow/all": [
      "caffe2-linux-xenial-py3.7-gcc5.4",
      "docker-builds",
      "ios-12-5-1-arm64",
      "ios-12-5-1-arm64-coreml",
      "ios-12-5-1-arm64-custom-ops",
      "ios-12-5-1-arm64-full-jit",
      "ios-12-5-1-arm64-metal",
      "ios-12-5-1-x86-64",
      "ios-12-5-1-x86-64-coreml",
      "ios-12-5-1-x86-64-full-jit",
      "libtorch-linux-xenial-cuda10.2-py3.7-gcc7",
      "libtorch-linux-xenial-cuda11.3-py3.7-gcc7",
      "linux-bionic-cuda10.2-py3.9-gcc7",
      "linux-bionic-py3.7-clang9",
      "linux-bionic-rocm4.5-py3.7",
      "linux-docs",
      "linux-docs-push",
      "linux-vulkan-bionic-py3.7-clang9",
      "linux-xenial-cuda11.3-py3.7-gcc7",
      "linux-xenial-cuda11.3-py3.7-gcc7-bazel-test",
      "linux-xenial-cuda11.3-py3.7-gcc7-no-ops",
      "linux-xenial-py3-clang5-mobile-build",
      "linux-xenial-py3-clang5-mobile-custom-build-static",
      "linux-xenial-py3.7-clang7-asan",
      "linux-xenial-py3.7-clang7-onnx",
      "linux-xenial-py3.7-gcc5.4",
      "linux-xenial-py3.7-gcc7",
      "linux-xenial-py3.7-gcc7-no-ops",
      "macos-10-15-py3-arm64",
      "macos-10-15-py3-lite-interpreter-x86-64",
      "macos-11-py3-x86-64",
      "parallelnative-linux-xenial-py3.7-gcc5.4",
      "periodic-libtorch-linux-bionic-cuda11.5-py3.7-gcc7",
      "periodic-libtorch-linux-xenial-cuda11.1-py3.7-gcc7",
      "periodic-linux-bionic-cuda11.5-py3.7-gcc7",
      "periodic-linux-xenial-cuda10.2-py3-gcc7-slow-gradcheck",
      "periodic-linux-xenial-cuda11.1-py3.7-gcc7-debug",
      "periodic-win-vs2019-cuda11.1-py3",
      "periodic-win-vs2019-cuda11.5-py3",
      "pytorch-linux-xenial-py3-clang5-android-ndk-r19c-build",
      "pytorch-linux-xenial-py3-clang5-android-ndk-r19c-gradle-custom-build-single",
      "pytorch-linux-xenial-py3-clang5-android-ndk-r19c-gradle-custom-build-single-full-jit",
      "win-vs2019-cpu-py3",
      "win-vs2019-cuda11.3-py3"
    ],
    "ciflow/android": [
      "pytorch-linux-xenial-py3-clang5-android-ndk-r19c-build",
      "pytorch-linux-xenial-py3-clang5-android-ndk-r19c-gradle-custom-build-single",
      "pytorch-linux-xenial-py3-clang5-android-ndk-r19c-gradle-custom-build-single-full-jit"
    ],
    "ciflow/bazel": [
      "linux-xenial-cuda11.3-py3.7-gcc7-bazel-test"
    ],
    "ciflow/binaries": [
<<<<<<< HEAD
      "windows-binary-conda",
=======
      "linux-binary-conda",
      "linux-binary-libtorch-cxx11-abi",
      "linux-binary-libtorch-pre-cxx11",
      "linux-binary-manywheel",
>>>>>>> cf42050b
      "windows-binary-libtorch-cxx11-abi",
      "windows-binary-libtorch-pre-cxx11",
      "windows-binary-wheel"
    ],
    "ciflow/binaries_conda": [
<<<<<<< HEAD
      "windows-binary-conda"
=======
      "linux-binary-conda"
>>>>>>> cf42050b
    ],
    "ciflow/binaries_libtorch": [
      "windows-binary-libtorch-cxx11-abi",
      "windows-binary-libtorch-pre-cxx11"
    ],
    "ciflow/binaries_wheel": [
      "windows-binary-wheel"
    ],
    "ciflow/cpu": [
      "caffe2-linux-xenial-py3.7-gcc5.4",
      "linux-bionic-py3.7-clang9",
      "linux-docs",
      "linux-docs-push",
      "linux-vulkan-bionic-py3.7-clang9",
      "linux-xenial-cuda11.3-py3.7-gcc7-bazel-test",
      "linux-xenial-py3.7-clang7-asan",
      "linux-xenial-py3.7-clang7-onnx",
      "linux-xenial-py3.7-gcc5.4",
      "linux-xenial-py3.7-gcc7",
      "linux-xenial-py3.7-gcc7-no-ops",
      "parallelnative-linux-xenial-py3.7-gcc5.4",
      "pytorch-linux-xenial-py3-clang5-android-ndk-r19c-build",
      "pytorch-linux-xenial-py3-clang5-android-ndk-r19c-gradle-custom-build-single",
      "pytorch-linux-xenial-py3-clang5-android-ndk-r19c-gradle-custom-build-single-full-jit",
      "win-vs2019-cpu-py3"
    ],
    "ciflow/cuda": [
      "libtorch-linux-xenial-cuda10.2-py3.7-gcc7",
      "libtorch-linux-xenial-cuda11.3-py3.7-gcc7",
      "linux-bionic-cuda10.2-py3.9-gcc7",
      "linux-xenial-cuda11.3-py3.7-gcc7",
      "linux-xenial-cuda11.3-py3.7-gcc7-no-ops",
      "periodic-libtorch-linux-bionic-cuda11.5-py3.7-gcc7",
      "periodic-libtorch-linux-xenial-cuda11.1-py3.7-gcc7",
      "periodic-linux-bionic-cuda11.5-py3.7-gcc7",
      "periodic-linux-xenial-cuda10.2-py3-gcc7-slow-gradcheck",
      "periodic-linux-xenial-cuda11.1-py3.7-gcc7-debug",
      "periodic-win-vs2019-cuda11.1-py3",
      "periodic-win-vs2019-cuda11.5-py3",
      "win-vs2019-cuda11.3-py3"
    ],
    "ciflow/default": [
      "linux-bionic-py3.7-clang9",
      "linux-docs",
      "linux-vulkan-bionic-py3.7-clang9",
      "linux-xenial-cuda11.3-py3.7-gcc7",
      "linux-xenial-cuda11.3-py3.7-gcc7-bazel-test",
      "linux-xenial-py3-clang5-mobile-build",
      "linux-xenial-py3-clang5-mobile-custom-build-static",
      "linux-xenial-py3.7-clang7-asan",
      "linux-xenial-py3.7-clang7-onnx",
      "linux-xenial-py3.7-gcc5.4",
      "linux-xenial-py3.7-gcc7",
      "linux-xenial-py3.7-gcc7-no-ops",
      "pytorch-linux-xenial-py3-clang5-android-ndk-r19c-gradle-custom-build-single",
      "pytorch-linux-xenial-py3-clang5-android-ndk-r19c-gradle-custom-build-single-full-jit",
      "win-vs2019-cpu-py3",
      "win-vs2019-cuda11.3-py3",
      "windows-binary-libtorch-cxx11-abi",
      "windows-binary-libtorch-pre-cxx11",
      "windows-binary-wheel"
    ],
    "ciflow/docs": [
      "linux-docs"
    ],
    "ciflow/ios": [
      "ios-12-5-1-arm64",
      "ios-12-5-1-arm64-coreml",
      "ios-12-5-1-arm64-custom-ops",
      "ios-12-5-1-arm64-full-jit",
      "ios-12-5-1-arm64-metal",
      "ios-12-5-1-x86-64",
      "ios-12-5-1-x86-64-coreml",
      "ios-12-5-1-x86-64-full-jit"
    ],
    "ciflow/libtorch": [
      "libtorch-linux-xenial-cuda10.2-py3.7-gcc7",
      "libtorch-linux-xenial-cuda11.3-py3.7-gcc7",
      "periodic-libtorch-linux-bionic-cuda11.5-py3.7-gcc7",
      "periodic-libtorch-linux-xenial-cuda11.1-py3.7-gcc7"
    ],
    "ciflow/linux": [
      "caffe2-linux-xenial-py3.7-gcc5.4",
      "libtorch-linux-xenial-cuda10.2-py3.7-gcc7",
      "libtorch-linux-xenial-cuda11.3-py3.7-gcc7",
      "linux-bionic-cuda10.2-py3.9-gcc7",
      "linux-bionic-py3.7-clang9",
      "linux-bionic-rocm4.5-py3.7",
      "linux-docs",
      "linux-docs-push",
      "linux-vulkan-bionic-py3.7-clang9",
      "linux-xenial-cuda11.3-py3.7-gcc7",
      "linux-xenial-cuda11.3-py3.7-gcc7-bazel-test",
      "linux-xenial-cuda11.3-py3.7-gcc7-no-ops",
      "linux-xenial-py3-clang5-mobile-build",
      "linux-xenial-py3-clang5-mobile-custom-build-static",
      "linux-xenial-py3.7-clang7-asan",
      "linux-xenial-py3.7-clang7-onnx",
      "linux-xenial-py3.7-gcc5.4",
      "linux-xenial-py3.7-gcc7",
      "linux-xenial-py3.7-gcc7-no-ops",
      "parallelnative-linux-xenial-py3.7-gcc5.4",
      "periodic-libtorch-linux-bionic-cuda11.5-py3.7-gcc7",
      "periodic-libtorch-linux-xenial-cuda11.1-py3.7-gcc7",
      "periodic-linux-bionic-cuda11.5-py3.7-gcc7",
      "periodic-linux-xenial-cuda10.2-py3-gcc7-slow-gradcheck",
      "periodic-linux-xenial-cuda11.1-py3.7-gcc7-debug",
      "pytorch-linux-xenial-py3-clang5-android-ndk-r19c-build",
      "pytorch-linux-xenial-py3-clang5-android-ndk-r19c-gradle-custom-build-single",
      "pytorch-linux-xenial-py3-clang5-android-ndk-r19c-gradle-custom-build-single-full-jit"
    ],
    "ciflow/macos": [
      "ios-12-5-1-arm64",
      "ios-12-5-1-arm64-coreml",
      "ios-12-5-1-arm64-custom-ops",
      "ios-12-5-1-arm64-full-jit",
      "ios-12-5-1-arm64-metal",
      "ios-12-5-1-x86-64",
      "ios-12-5-1-x86-64-coreml",
      "ios-12-5-1-x86-64-full-jit",
      "macos-10-15-py3-arm64",
      "macos-10-15-py3-lite-interpreter-x86-64",
      "macos-11-py3-x86-64"
    ],
    "ciflow/mobile": [
      "linux-xenial-py3-clang5-mobile-build",
      "linux-xenial-py3-clang5-mobile-custom-build-static"
    ],
    "ciflow/noarch": [
      "linux-bionic-py3.7-clang9"
    ],
    "ciflow/onnx": [
      "linux-xenial-py3.7-clang7-onnx"
    ],
    "ciflow/rocm": [
      "linux-bionic-rocm4.5-py3.7"
    ],
    "ciflow/sanitizers": [
      "linux-xenial-py3.7-clang7-asan"
    ],
    "ciflow/scheduled": [
      "linux-docs-push",
      "periodic-libtorch-linux-bionic-cuda11.5-py3.7-gcc7",
      "periodic-libtorch-linux-xenial-cuda11.1-py3.7-gcc7",
      "periodic-linux-bionic-cuda11.5-py3.7-gcc7",
      "periodic-linux-xenial-cuda10.2-py3-gcc7-slow-gradcheck",
      "periodic-linux-xenial-cuda11.1-py3.7-gcc7-debug",
      "periodic-win-vs2019-cuda11.1-py3",
      "periodic-win-vs2019-cuda11.5-py3"
    ],
    "ciflow/slow": [
      "linux-bionic-cuda10.2-py3.9-gcc7",
      "periodic-linux-xenial-cuda10.2-py3-gcc7-slow-gradcheck"
    ],
    "ciflow/slow-gradcheck": [
      "periodic-linux-xenial-cuda10.2-py3-gcc7-slow-gradcheck"
    ],
    "ciflow/trunk": [
      "caffe2-linux-xenial-py3.7-gcc5.4",
      "docker-builds",
      "ios-12-5-1-arm64",
      "ios-12-5-1-arm64-coreml",
      "ios-12-5-1-arm64-custom-ops",
      "ios-12-5-1-arm64-full-jit",
      "ios-12-5-1-arm64-metal",
      "ios-12-5-1-x86-64",
      "ios-12-5-1-x86-64-coreml",
      "ios-12-5-1-x86-64-full-jit",
      "libtorch-linux-xenial-cuda10.2-py3.7-gcc7",
      "libtorch-linux-xenial-cuda11.3-py3.7-gcc7",
      "linux-bionic-cuda10.2-py3.9-gcc7",
      "linux-bionic-py3.7-clang9",
      "linux-bionic-rocm4.5-py3.7",
      "linux-docs",
      "linux-vulkan-bionic-py3.7-clang9",
      "linux-xenial-cuda11.3-py3.7-gcc7",
      "linux-xenial-cuda11.3-py3.7-gcc7-bazel-test",
      "linux-xenial-cuda11.3-py3.7-gcc7-no-ops",
      "linux-xenial-py3-clang5-mobile-build",
      "linux-xenial-py3-clang5-mobile-custom-build-static",
      "linux-xenial-py3.7-clang7-asan",
      "linux-xenial-py3.7-clang7-onnx",
      "linux-xenial-py3.7-gcc5.4",
      "linux-xenial-py3.7-gcc7",
      "linux-xenial-py3.7-gcc7-no-ops",
      "macos-10-15-py3-arm64",
      "macos-10-15-py3-lite-interpreter-x86-64",
      "macos-11-py3-x86-64",
      "parallelnative-linux-xenial-py3.7-gcc5.4",
      "pytorch-linux-xenial-py3-clang5-android-ndk-r19c-build",
      "pytorch-linux-xenial-py3-clang5-android-ndk-r19c-gradle-custom-build-single",
      "pytorch-linux-xenial-py3-clang5-android-ndk-r19c-gradle-custom-build-single-full-jit",
      "win-vs2019-cpu-py3",
      "win-vs2019-cuda11.3-py3"
    ],
    "ciflow/vulkan": [
      "linux-vulkan-bionic-py3.7-clang9"
    ],
    "ciflow/win": [
      "periodic-win-vs2019-cuda11.1-py3",
      "periodic-win-vs2019-cuda11.5-py3",
      "win-vs2019-cpu-py3",
      "win-vs2019-cuda11.3-py3"
    ],
    "ciflow/xla": [
      "linux-bionic-py3.7-clang9"
    ]
  },
  "version": "v1"
}<|MERGE_RESOLUTION|>--- conflicted
+++ resolved
@@ -56,24 +56,9 @@
       "linux-xenial-cuda11.3-py3.7-gcc7-bazel-test"
     ],
     "ciflow/binaries": [
-<<<<<<< HEAD
-      "windows-binary-conda",
-=======
-      "linux-binary-conda",
-      "linux-binary-libtorch-cxx11-abi",
-      "linux-binary-libtorch-pre-cxx11",
-      "linux-binary-manywheel",
->>>>>>> cf42050b
       "windows-binary-libtorch-cxx11-abi",
       "windows-binary-libtorch-pre-cxx11",
       "windows-binary-wheel"
-    ],
-    "ciflow/binaries_conda": [
-<<<<<<< HEAD
-      "windows-binary-conda"
-=======
-      "linux-binary-conda"
->>>>>>> cf42050b
     ],
     "ciflow/binaries_libtorch": [
       "windows-binary-libtorch-cxx11-abi",
